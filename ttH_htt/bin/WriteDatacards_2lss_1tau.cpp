#include <string>
#include <map>
#include <set>
#include <iostream>
#include <utility>
#include <vector>
#include <cstdlib>
#include "boost/program_options.hpp"
#include <TString.h>
#include "CombineHarvester/CombineTools/interface/CombineHarvester.h"
#include "CombineHarvester/CombineTools/interface/Observation.h"
#include "CombineHarvester/CombineTools/interface/Process.h"
#include "CombineHarvester/CombineTools/interface/Utilities.h"
#include "CombineHarvester/CombineTools/interface/Systematics.h"
#include "CombineHarvester/CombineTools/interface/BinByBin.h"

using namespace std;
using boost::starts_with;
namespace po = boost::program_options;

int main(int argc, char** argv) {

  std::string input_file, output_file;
  double lumi = -1.;
  bool add_shape_sys = true;
  po::variables_map vm;
  po::options_description config("configuration");
  config.add_options()
    ("input_file,i", po::value<string>(&input_file)->default_value("Tallinn/ttH_2lss_1tau_2016Jul11_Tight.input.root"))
    ("output_file,o", po::value<string>(&output_file)->default_value("ttH_2lss_1tau.root"))
    ("lumi,l", po::value<double>(&lumi)->default_value(lumi))
    ("add_shape_sys,s", po::value<bool>(&add_shape_sys)->default_value(true));
  po::store(po::command_line_parser(argc, argv).options(config).run(), vm);
  po::notify(vm);

  //! [part1]
  // First define the location of the "auxiliaries" directory where we can
  // source the input files containing the datacard shapes
  //string aux_shapes = string(getenv("CMSSW_BASE")) + "/src/CombineHarvester/HIG15008/shapes/";
  //string aux_shapes = "/afs/cern.ch/user/v/veelken/public/HIG15008_datacards/";
  string aux_shapes = "/home/veelken/public/HIG15008_datacards/";
  if ( input_file.find_first_of("/") == 0 ) aux_shapes = ""; // set aux_shapes directory to zero in case full path to input file is given on command line
 
  // Create an empty CombineHarvester instance that will hold all of the
  // datacard configuration and histograms etc.
  ch::CombineHarvester cb;
  // Uncomment this next line to see a *lot* of debug information
  // cb.SetVerbosity(3);

  // Here we will just define two categories for an 8TeV analysis. Each entry in
  // the vector below specifies a bin name and corresponding bin_id.
  ch::Categories cats = {
      {1, "ttH_2lss_1tau"}
    };
  // ch::Categories is just a typedef of vector<pair<int, string>>
  //! [part1]


  //! [part2]
  vector<string> masses = {"*"};
  //! [part2]

  //! [part3]
  cb.AddObservations({"*"}, {"ttHl"}, {"13TeV"}, {"*"}, cats);
  //! [part3]

  //! [part4]
<<<<<<< HEAD
  //vector<string> bkg_procs = {"TTW", "TTZ", "WZ", "Rares", "fakes_data", "flips_data"};
  //vector<string> bkg_procs = {"TT", "TTW", "TTZ", "EWK", "Rares", "fakes_data", "flips_data"};
  //vector<string> bkg_procs = {"TTW", "TTZ", "EWK", "fakes_data", "flips_data"};
  //vector<string> bkg_procs = {"TTW", "TTZ", "fakes_data", "flips_data"};
  vector<string> bkg_procs = {"TTW", "TTZ", "EWK", "Rares", "fakes_data", "flips_data"};
=======
  vector<string> bkg_procs = {"TTW", "TTZ", "EWK", "Rares", "fakes_data", "flips_data"};
  //vector<string> bkg_procs = {"TT", "TTW", "TTZ", "EWK", "Rares", "fakes_data", "flips_data"};
>>>>>>> 27676d09
  cb.AddProcesses({"*"}, {"*"}, {"13TeV"}, {"*"}, bkg_procs, cats, false);

  vector<string> sig_procs = {"ttH_hww", "ttH_hzz", "ttH_htt"};
  cb.AddProcesses(masses, {"*"}, {"13TeV"}, {"*"}, sig_procs, cats, true);
  //! [part4]

  //Some of the code for this is in a nested namespace, so
  // we'll make some using declarations first to simplify things a bit.
  using ch::syst::SystMap;
  using ch::syst::SystMapAsymm;
  using ch::syst::era;
  using ch::syst::bin_id;
  using ch::syst::process;

  //! [part5]
  cb.cp().signals()
      .AddSyst(cb, "lumi_$ERA", "lnN", SystMap<era>::init
      ({"13TeV"}, 1.027));
  //! [part5]

  //! [part6]
  cb.cp().process(sig_procs)
      .AddSyst(cb, "pdf_Higgs", "lnN", SystMap<>::init(1.036));
  cb.cp().process(sig_procs)
    .AddSyst(cb, "QCDscale_ttH", "lnN", SystMapAsymm<>::init(0.915, 1.058));
  cb.cp().process(sig_procs)
      .AddSyst(cb, "CMS_ttHl_thu_shape_ttH_x1", "shape", SystMap<>::init(1.0));
  cb.cp().process(sig_procs)
      .AddSyst(cb, "CMS_ttHl_thu_shape_ttH_y1", "shape", SystMap<>::init(1.0));

  cb.cp().process({"TTW"})
      .AddSyst(cb, "pdf_qqbar", "lnN", SystMap<>::init(1.04));
  cb.cp().process({"TTW"})
      .AddSyst(cb, "QCDscale_ttW", "lnN", SystMap<>::init(1.12));
  cb.cp().process({"TTW"})
      .AddSyst(cb, "CMS_ttHl_thu_shape_ttW_x1", "shape", SystMap<>::init(1.0));
  cb.cp().process({"TTW"})
      .AddSyst(cb, "CMS_ttHl_thu_shape_ttW_y1", "shape", SystMap<>::init(1.0));

  cb.cp().process({"TTZ"})
      .AddSyst(cb, "pdf_gg", "lnN", SystMap<>::init(0.966));
  cb.cp().process({"TTZ"})
      .AddSyst(cb, "QCDscale_ttZ", "lnN", SystMap<>::init(1.11));
  cb.cp().process({"TTZ"})
      .AddSyst(cb, "CMS_ttHl_thu_shape_ttZ_x1", "shape", SystMap<>::init(1.0));
  cb.cp().process({"TTZ"})
      .AddSyst(cb, "CMS_ttHl_thu_shape_ttZ_y1", "shape", SystMap<>::init(1.0));

  //cb.cp().process({"WZ"})
  //    .AddSyst(cb, "CMS_ttHl_WZ_4j", "lnN", SystMap<>::init(2.0));
  //cb.cp().process({"TT"})
  //    .AddSyst(cb, "CMS_ttHl_TT", "lnN", SystMap<>::init(2.0));
  cb.cp().process({"EWK"})
      .AddSyst(cb, "CMS_ttHl_EWK_4j", "lnN", SystMap<>::init(2.0));
  
  cb.cp().process({"Rares"})
      .AddSyst(cb, "CMS_ttHl_Rares", "lnN", SystMap<>::init(1.5));

  cb.cp().process({"fakes_data"})
      .AddSyst(cb, "CMS_ttHl_FRe_norm", "lnN", SystMap<>::init(1.2));
  //cb.cp().process({"fakes_data"})
  //    .AddSyst(cb, "CMS_ttHl_FRe_shape_2lss_corr1", "shape", SystMap<>::init(1.0));
  //cb.cp().process({"fakes_data"})
  //    .AddSyst(cb, "CMS_ttHl_FRe_shape_2lss_anticorr1", "shape", SystMap<>::init(1.0));  
  cb.cp().process({"fakes_data"})
      .AddSyst(cb, "CMS_ttHl_Clos_e_norm", "lnN", SystMap<>::init(0.96));
  cb.cp().process({"fakes_data"})
      .AddSyst(cb, "CMS_ttHl_FRm_norm", "lnN", SystMap<>::init(1.2));
  //cb.cp().process({"fakes_data"})
  //    .AddSyst(cb, "CMS_ttHl_FRm_shape_2lss_corr1", "shape", SystMap<>::init(1.0));
  //cb.cp().process({"fakes_data"})
  //    .AddSyst(cb, "CMS_ttHl_FRm_shape_2lss_anticorr1", "shape", SystMap<>::init(1.0)); 
  cb.cp().process({"fakes_data"})
      .AddSyst(cb, "CMS_ttHl_Clos_m_norm", "lnN", SystMap<>::init(1.04));

  cb.cp().process({"flips_data"})
      .AddSyst(cb, "CMS_ttHl_QF", "lnN", SystMap<>::init(1.3));
  
  cb.cp().process(ch::JoinStr({sig_procs, {"TTW", "TTZ", "Rares"}}))
      .AddSyst(cb, "CMS_ttHl_trigger_uncorr", "lnN", SystMap<>::init(1.01));
  cb.cp().process(ch::JoinStr({sig_procs, {"TTW", "TTZ", "Rares"}}))
      .AddSyst(cb, "CMS_ttHl_lepEff_elloose", "lnN", SystMap<>::init(1.02));
  cb.cp().process(ch::JoinStr({sig_procs, {"TTW", "TTZ", "Rares"}}))
      .AddSyst(cb, "CMS_ttHl_lepEff_muloose", "lnN", SystMap<>::init(1.015));
  cb.cp().process(ch::JoinStr({sig_procs, {"TTW", "TTZ", "Rares"}}))
      .AddSyst(cb, "CMS_ttHl_lepEff_tight", "lnN", SystMap<>::init(1.06));
  cb.cp().process(ch::JoinStr({sig_procs, {"TTW", "TTZ", "Rares"}}))
      .AddSyst(cb, "CMS_ttHl_tauID", "lnN", SystMap<>::init(1.06));
  if ( add_shape_sys ) {
    cb.cp().process(ch::JoinStr({sig_procs, {"TTW", "TTZ", "Rares"}}))
        .AddSyst(cb, "CMS_ttHl_JES", "shape", SystMap<>::init(1.0));

    //cb.cp().process(ch::JoinStr({sig_procs, {"TT", "TTW", "TTZ"}}))
    cb.cp().process(ch::JoinStr({sig_procs, {"TTW", "TTZ"}}))
        .AddSyst(cb, "CMS_ttHl_tauES", "shape", SystMap<>::init(1.0));
  }

  cb.cp().process(ch::JoinStr({sig_procs, {"TTW", "TTZ"}}))
      .AddSyst(cb, "CMS_eff_m", "lnN", SystMap<>::init(1.02));

  if ( add_shape_sys ) {
    for ( auto s : {"HF", "HFStats1", "HFStats2", "LF", "LFStats1", "LFStats2", "cErr1", "cErr2"} ) {
      cb.cp().process(ch::JoinStr({sig_procs, {"TTW", "TTZ", "Rares"}}))
          .AddSyst(cb, Form("CMS_ttHl_btag_%s", s), "shape", SystMap<>::init(1.0));
    }
  }
  //! [part6]

  //! [part7]
  cb.cp().backgrounds().ExtractShapes(
      aux_shapes + input_file,
      "x_$PROCESS",
      "x_$PROCESS_$SYSTEMATIC");
  cb.cp().signals().ExtractShapes(
      aux_shapes + input_file,
      "x_$PROCESS",
      "x_$PROCESS_$SYSTEMATIC");
  //! [part7]

  // CV: scale yield of all signal and background processes by lumi/2.3,
  //     with 2.3 corresponding to integrated luminosity of 2015 dataset
  if ( lumi > 0. ) {  
    std::cout << "scaling signal and background yields to L=" << lumi << "fb^-1 @ 13 TeV." << std::endl;
    cb.cp().process(ch::JoinStr({sig_procs, {"TTW", "TTZ", "WZ", "Rares", "fakes_data", "flips_data"}})).ForEachProc([&](ch::Process* proc) {
      proc->set_rate(proc->rate()*lumi/2.3);
    });
  }

  //! [part8]
  auto bbb = ch::BinByBinFactory()
    .SetAddThreshold(0.1)
    .SetFixNorm(true);
  bbb.SetPattern("CMS_$BIN_$PROCESS_bin_$#");
  bbb.AddBinByBin(cb.cp().backgrounds(), cb);

  // This function modifies every entry to have a standardised bin name of
  // the form: {analysis}_{channel}_{bin_id}_{era}
  // which is commonly used in the htt analyses
  //ch::SetStandardBinNames(cb);
  //! [part8]

  //! [part9]
  // First we generate a set of bin names:
  set<string> bins = cb.bin_set();
  // This method will produce a set of unique bin names by considering all
  // Observation, Process and Systematic entries in the CombineHarvester
  // instance.

  // We create the output root file that will contain all the shapes.
  TFile output(output_file.data(), "RECREATE");

  // Finally we iterate through bins and write a
  // datacard.
  for (auto b : bins) {
    cout << ">> Writing datacard for bin: " << b
	 << "\n";
      // We need to filter on both the mass and the mass hypothesis,
      // where we must remember to include the "*" mass entry to get
      // all the data and backgrounds.
    //cb.cp().bin({b}).mass({"*"}).WriteDatacard(
    //	b + ".txt", output);
    cb.cp().bin({b}).mass({"*"}).WriteDatacard(
      TString(output_file.data()).ReplaceAll(".root", ".txt").Data(), output);				       
  }
  //! [part9]

}<|MERGE_RESOLUTION|>--- conflicted
+++ resolved
@@ -65,16 +65,13 @@
   //! [part3]
 
   //! [part4]
-<<<<<<< HEAD
+
   //vector<string> bkg_procs = {"TTW", "TTZ", "WZ", "Rares", "fakes_data", "flips_data"};
   //vector<string> bkg_procs = {"TT", "TTW", "TTZ", "EWK", "Rares", "fakes_data", "flips_data"};
   //vector<string> bkg_procs = {"TTW", "TTZ", "EWK", "fakes_data", "flips_data"};
   //vector<string> bkg_procs = {"TTW", "TTZ", "fakes_data", "flips_data"};
   vector<string> bkg_procs = {"TTW", "TTZ", "EWK", "Rares", "fakes_data", "flips_data"};
-=======
-  vector<string> bkg_procs = {"TTW", "TTZ", "EWK", "Rares", "fakes_data", "flips_data"};
-  //vector<string> bkg_procs = {"TT", "TTW", "TTZ", "EWK", "Rares", "fakes_data", "flips_data"};
->>>>>>> 27676d09
+
   cb.AddProcesses({"*"}, {"*"}, {"13TeV"}, {"*"}, bkg_procs, cats, false);
 
   vector<string> sig_procs = {"ttH_hww", "ttH_hzz", "ttH_htt"};
