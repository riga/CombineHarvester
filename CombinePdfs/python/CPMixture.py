--- conflicted
+++ resolved
@@ -2,73 +2,12 @@
 import math
 
 class CPMixture(PhysicsModel):
-<<<<<<< HEAD
-	def __init__(self):
-	  PhysicsModel.__init__(self)
-
-#	def setPhysicsOptions(self, physOptions):
-#                for po in physOptions:
-#        
-
-	def doParametersOfInterest(self):
-		"""Create POI and other parameters, and define the POI set."""
-		# --- POI and other parameters ----
-	        
-                poiNames = []
- 
-                self.modelBuilder.doVar('Zero[0]')               
- 
-                self.modelBuilder.doVar('alpha[0,-1,1]') 
-                poiNames.append('alpha')
-                self.modelBuilder.doVar('mutautau[1,0,10]')
-                self.modelBuilder.doVar('muV[1,0,10]')
-                self.modelBuilder.doVar('muggH[1,0,10]')
-
-                self.modelBuilder.doSet('POI', ','.join(poiNames))
-
-                params = {
-                           'pi': math.pi, 
-                         }
-
-                self.modelBuilder.factory_('expr::a1("sqrt(@0*@2)*cos(@1*{pi}/2)", muggH, alpha, mutautau)'.format(**params))
-                self.modelBuilder.factory_('expr::a3("sqrt(@0*@2)*sin(@1*{pi}/2)", muggH, alpha, mutautau)'.format(**params))
-                self.modelBuilder.factory_('expr::sm_scaling("@0*@0 - @0*@1", a1, a3)')
-                self.modelBuilder.factory_('expr::ps_scaling("@1*@1 - @0*@1", a1, a3)')
-                self.modelBuilder.factory_('expr::mm_scaling("2*@0*@1", a1, a3)')
-
-                self.modelBuilder.factory_('expr::muV_mutautau("@0*@1", muV, mutautau)')
-                self.modelBuilder.factory_('expr::muggH_mutautau("@0*@1", muggH, mutautau)')
-
-	def getYieldScale(self, bin, process):
-		scalings = []
-		if 'ggH' in process and 'hww' not in process: 
-                  if "ggHsm" in process or "ggH2jsm" in process:
-    		    scalings.append('sm_scaling')
-		  elif "ggHps" in process or "ggH2jps" in process:
-		    scalings.append('ps_scaling')
-		  elif "ggHmm" in process or "ggH2jmm" in process:
-                    scalings.append('mm_scaling')
-                   
-
-                if ('qqH' in process or 'WH' in process or 'ZH' in process) and 'hww' not in process:
-                    scalings.append('muV_mutautau') 
-
-                if scalings:
-                  scaling = '_'.join(scalings)
-                  print 'Scaling %s/%s as %s' % (bin, process,scaling)
-                  return scaling
-                else:
-                  return 1
-=======
     def __init__(self):
         PhysicsModel.__init__(self)
-        self.fit_2D = False
         self.sm_fix = False
 
     def setPhysicsOptions(self, physOptions):
         for po in physOptions:
-            if po.startswith("fit_2D"):
-                self.fit_2D = True
             if po.startswith("sm_fix"):
                 self.sm_fix = True
 
@@ -80,21 +19,14 @@
  
         self.modelBuilder.doVar('alpha[0,0,1]') 
         poiNames.append('alpha')
-        self.modelBuilder.doVar('mutautau[1,0.21,1.53]') #0.83
-        self.modelBuilder.doVar('kappag[1,0.89,1.53]') #1.17
-        self.modelBuilder.doVar('kappaW[1,0.9,1]') # 1
-        self.modelBuilder.doVar('kappaZ[1,0.73,1.07]') #0.89
-        if not self.fit_2D:
-            self.modelBuilder.factory_('expr::muggH("@0*@0*@1", kappag, mutautau)')
-        else:
-            self.modelBuilder.doVar('muggH[1,0,2]')
-            poiNames.append('muggH')
+
+        self.modelBuilder.doVar('mutautau[1,0,10]')
+        self.modelBuilder.doVar('muV[1,0,10]')
+        self.modelBuilder.doVar('muggH[1,0,10]')
+
+        self.modelBuilder.doSet('POI', ','.join(poiNames))
 
         self.modelBuilder.doVar('Zero[0]')
-
-        self.modelBuilder.factory_('expr::muVBF("(0.73*@0*@0 + 0.27*@1*@1)*@2", kappaW, kappaZ, mutautau)')
-        self.modelBuilder.factory_('expr::muWH("@0*@0*@1", kappaW, mutautau)')
-        self.modelBuilder.factory_('expr::muZH("@0*@0*@1", kappaZ, mutautau)')
 
         self.modelBuilder.doSet('POI', ','.join(poiNames))
 
@@ -108,6 +40,7 @@
         self.modelBuilder.factory_('expr::ps_scaling("@1*@1 - @0*@1", a1, a3)')
         self.modelBuilder.factory_('expr::mm_scaling("2*@0*@1", a1, a3)')
 
+        self.modelBuilder.factory_('expr::muV_mutautau("@0*@1", muV, mutautau)')
         self.modelBuilder.factory_('expr::muggH_mutautau("@0*@1", muggH, mutautau)')
 
     def getYieldScale(self, bin_, process):
@@ -121,14 +54,10 @@
             elif "ggHmm" in process or "ggH2jmm" in process:
                 scalings.append('mm_scaling')
             elif 'ggH_ph' in process:
-                scalings.append('muggH')
+                scalings.append('muggH_mutautau')
 
-        if 'qqH' in process and 'hww' not in process:
-            scalings.append('muVBF') 
-        if 'WH' in process and 'hww' not in process:
-            scalings.append('muWH')
-        if 'ZH' in process and 'hww' not in process:
-            scalings.append('muZH')
+        if ('qqH' in process or 'WH' in process or 'ZH' in process) and 'hww' not in process:
+          scalings.append('muV_mutautau')
 
         if scalings:
             scaling = '_'.join(scalings)
@@ -144,7 +73,6 @@
             return scaling
         else:
             return 1
->>>>>>> 7bc436b4
 
 CPMixture = CPMixture()
 
