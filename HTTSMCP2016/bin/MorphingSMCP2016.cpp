--- conflicted
+++ resolved
@@ -255,7 +255,7 @@
       }
     }
     else {
-      cats["et_2016"] = {
+      cats["et"] = {
           {31, "et_ggh_lowMjj"},
           {32, "et_qqh_lowMjj"},
           {33, "et_ztt_lowMjj"},
@@ -269,7 +269,7 @@
           {45, "et_jetFakes_highMjj"}
       };
       
-      cats["mt_2016"] = {
+      cats["mt"] = {
           {31, "mt_ggh_lowMjj"},
           {32, "mt_qqh_lowMjj"},
           {33, "mt_ztt_lowMjj"},
@@ -282,7 +282,7 @@
           {44, "mt_tt_highMjj"},
           {45, "mt_jetFakes_highMjj"}
       }; 
-      cats["em_2016"] = {
+      cats["em"] = {
           {31, "em_ggh_lowMjj"},
           {32, "em_qqh_lowMjj"},
           {33, "em_ztt_lowMjj"},
@@ -294,7 +294,7 @@
           {45, "em_tt_highMjj"},
       };
       
-      cats["tt_2016"] = {
+      cats["tt"] = {
           {31, "tt_ggh_lowMjj"},
           {32, "tt_qqh_lowMjj"},
           {33, "tt_zttEmbed_lowMjj"},
@@ -374,26 +374,6 @@
 
     }
     else {
-<<<<<<< HEAD
-      cats_cp["em_2016"] = {
-          {41, "em_ggh_highMjj"},
-          {42, "em_qqh_highMjj"}
-      };
-      
-      cats_cp["et_2016"] = {
-          {41, "et_ggh_highMjj"},
-          {42, "et_qqh_highMjj"}
-      };
-      
-      cats_cp["mt_2016"] = {
-          {41, "mt_ggh_highMjj"},
-          {42, "mt_qqh_highMjj"}
-      };    
-      
-      cats_cp["tt_2016"] = {
-          {41, "tt_ggh_highMjj"},
-          {42, "tt_qqh_highMjj"}
-=======
       cats_cp["em"] = {
           {41, "em_ggh_loose_highMjj"},
           {46, "em_ggh_tight_highMjj"},
@@ -421,7 +401,6 @@
           {46, "tt_ggh_tight_highMjj"},
           {47, "tt_ggh_loose_boost_highMjj"},
           {48, "tt_ggh_tight_boost_highMjj"},
->>>>>>> e3896404
       };
     }
 
