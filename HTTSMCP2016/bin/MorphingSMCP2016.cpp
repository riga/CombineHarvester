#include <string>
#include <map>
#include <set>
#include <iostream>
#include <utility>
#include <vector>
#include <cstdlib>
#include "boost/algorithm/string/predicate.hpp"
#include "boost/program_options.hpp"
#include "boost/lexical_cast.hpp"
#include "boost/regex.hpp"
#include "CombineHarvester/CombineTools/interface/CombineHarvester.h"
#include "CombineHarvester/CombineTools/interface/Observation.h"
#include "CombineHarvester/CombineTools/interface/Process.h"
#include "CombineHarvester/CombineTools/interface/Utilities.h"
#include "CombineHarvester/CombineTools/interface/CardWriter.h"
#include "CombineHarvester/CombineTools/interface/Systematics.h"
#include "CombineHarvester/CombineTools/interface/BinByBin.h"
#include "CombineHarvester/CombineTools/interface/Algorithm.h"
#include "CombineHarvester/CombineTools/interface/AutoRebin.h"
#include "CombineHarvester/CombinePdfs/interface/MorphFunctions.h"
#include "CombineHarvester/HTTSMCP2016/interface/HttSystematics_SMRun2.h"
#include "RooWorkspace.h"
#include "RooRealVar.h"
#include "TH2.h"
#include "TF1.h"

using namespace std;
using boost::starts_with;
namespace po = boost::program_options;

template <typename T>
void To1Bin(T* proc)
{
    std::unique_ptr<TH1> originalHist = proc->ClonedScaledShape();
    TH1F *hist = new TH1F("hist","hist",1,0,1);
    double err = 0;
    double rate =
    originalHist->IntegralAndError(0, originalHist->GetNbinsX() + 1, err);
    hist->SetDirectory(0);
    hist->SetBinContent(1, rate);
    hist->SetBinError(1, err);
    proc->set_shape(*hist, true);  // True means adjust the process rate to the
    // integral of the hist
}

bool BinIsControlRegion(ch::Object const* obj)
{
    return (boost::regex_search(obj->bin(),boost::regex{"_cr$"}) );
}

// Useful to have the inverse sometimes too
bool BinIsNotControlRegion(ch::Object const* obj)
{
    return !BinIsControlRegion(obj);
}


int main(int argc, char** argv) {

    string output_folder = "sm_run2";
    string input_folder_em="Imperial/CP/";
    string input_folder_et="Imperial/CP/";
    string input_folder_mt="Imperial/CP/";
    string input_folder_tt="Imperial/CP/";
    string input_folder_mm="USCMS/";
    string input_folder_ttbar="USCMS/";
    string only_init="";
    string scale_sig_procs="";
    string postfix="";
    int control_region = 0;
    bool ttbar_fit = false;
    bool real_data = true;
    bool no_shape_systs = false;
    bool do_embedding = true;
    bool auto_rebin = false;
    bool no_jec_split = false;    
<<<<<<< HEAD
    bool do_jetfakes = true;
    bool use_jhu = false;
=======
    bool do_mva = false;    
    bool do_jetfakes = false;
>>>>>>> d877a529
    po::variables_map vm;
    po::options_description config("configuration");
    config.add_options()
    ("input_folder_em", po::value<string>(&input_folder_em)->default_value("Imperial/CP"))
    ("input_folder_et", po::value<string>(&input_folder_et)->default_value("Imperial/CP"))
    ("input_folder_mt", po::value<string>(&input_folder_mt)->default_value("Imperial/CP"))
    ("input_folder_tt", po::value<string>(&input_folder_tt)->default_value("Imperial/CP"))
    ("input_folder_mm", po::value<string>(&input_folder_mm)->default_value("USCMS"))
    ("input_folder_ttbar", po::value<string>(&input_folder_ttbar)->default_value("USCMS"))
    ("only_init", po::value<string>(&only_init)->default_value(""))
    ("real_data", po::value<bool>(&real_data)->default_value(real_data))
    ("scale_sig_procs", po::value<string>(&scale_sig_procs)->default_value(""))
    ("postfix", po::value<string>(&postfix)->default_value(postfix))
    ("output_folder", po::value<string>(&output_folder)->default_value("sm_run2"))
    ("control_region", po::value<int>(&control_region)->default_value(1))
    ("no_shape_systs", po::value<bool>(&no_shape_systs)->default_value(no_shape_systs))
    ("do_embedding", po::value<bool>(&do_embedding)->default_value(true))
    ("do_jetfakes", po::value<bool>(&do_jetfakes)->default_value(true))
    ("auto_rebin", po::value<bool>(&auto_rebin)->default_value(true))
    ("no_jec_split", po::value<bool>(&no_jec_split)->default_value(true))    
<<<<<<< HEAD
    ("use_jhu", po::value<bool>(&use_jhu)->default_value(false))
=======
    ("do_mva", po::value<bool>(&do_mva)->default_value(false))    
>>>>>>> d877a529
    ("ttbar_fit", po::value<bool>(&ttbar_fit)->default_value(true));

    po::store(po::command_line_parser(argc, argv).options(config).run(), vm);
    po::notify(vm);
   
    if(do_jetfakes) control_region = 0; 
    
    typedef vector<string> VString;
    typedef vector<pair<int, string>> Categories;
    //! [part1]
    // First define the location of the "auxiliaries" directory where we can
    // source the input files containing the datacard shapes
    //    string aux_shapes = string(getenv("CMSSW_BASE")) + "/src/CombineHarvester/CombineTools/bin/AllROOT_20fb/";
    std::map<string, string> input_dir;
    input_dir["em"]  = string(getenv("CMSSW_BASE")) + "/src/CombineHarvester/HTTSMCP2016/shapes/"+input_folder_em+"/";
    input_dir["mt"]  = string(getenv("CMSSW_BASE")) + "/src/CombineHarvester/HTTSMCP2016/shapes/"+input_folder_mt+"/";
    input_dir["et"]  = string(getenv("CMSSW_BASE")) + "/src/CombineHarvester/HTTSMCP2016/shapes/"+input_folder_et+"/";
    input_dir["tt"]  = string(getenv("CMSSW_BASE")) + "/src/CombineHarvester/HTTSMCP2016/shapes/"+input_folder_tt+"/";
    input_dir["ttbar"]  = string(getenv("CMSSW_BASE")) + "/src/CombineHarvester/HTTSMCP2016/shapes/"+input_folder_em+"/";    
    
    
    VString chns = {"em","mt","et","tt"};
    if (ttbar_fit) chns.push_back("ttbar");
    
    map<string, VString> bkg_procs;
    bkg_procs["et"] = {"ZTT", "QCD", "ZL", "ZJ","TTT","TTJ", "VVT", "VVJ", "EWKZ", "W"};
    bkg_procs["mt"] = {"ZTT", "QCD", "ZL", "ZJ","TTT","TTJ", "VVT", "VVJ", "EWKZ", "W"};
    bkg_procs["tt"] = {"ZTT", "W", "QCD", "ZL", "ZJ","TTT","TTJ",  "VVT","VVJ", "EWKZ"};
    bkg_procs["em"] = {"ZTT","W", "QCD", "ZLL", "TT", "VV", "EWKZ", "ggH_hww125", "qqH_hww125"};
    bkg_procs["ttbar"] = {"ZTT", "W", "QCD", "ZLL", "TT", "VV", "EWKZ"};
    
    if(do_embedding){
      bkg_procs["et"] = {"EmbedZTT", "QCD", "ZL", "ZJ","TTT","TTJ", "VVT", "VVJ", "W"};
      bkg_procs["mt"] = {"EmbedZTT", "QCD", "ZL", "ZJ","TTT","TTJ",  "VVT", "VVJ", "W"};
      bkg_procs["tt"] = {"EmbedZTT", "W", "QCD", "ZL", "ZJ","TTT","TTJ",  "VVT","VVJ"};
      // Not use embedding for em channel currently
      //bkg_procs["em"] = {"EmbedZTT","W", "QCD", "ZLL", "TT", "VV", "ggH_hww125", "qqH_hww125"};
      //bkg_procs["ttbar"] = {"EmbedZTT", "W", "QCD", "ZLL", "TT", "VV"};
    }

    if(do_jetfakes){
      bkg_procs["et"] = {"ZTT", "ZL", "TTT", "VVT", "EWKZ", "jetFakes"};
      bkg_procs["mt"] = {"ZTT", "ZL", "TTT", "VVT", "EWKZ", "jetFakes"};
      bkg_procs["tt"] = {"ZTT", "ZL", "TTT", "VVT", "EWKZ", "jetFakes"};

      if(do_embedding){
        bkg_procs["et"] = {"EmbedZTT", "ZL", "TTT", "VVT", "jetFakes"};
        bkg_procs["mt"] = {"EmbedZTT", "ZL", "TTT", "VVT", "jetFakes"};
        bkg_procs["tt"] = {"EmbedZTT", "ZL", "TTT", "VVT", "jetFakes"};
      }

    }

    ch::CombineHarvester cb;
    
    map<string,Categories> cats;

    if (!do_mva) {
      cats["et"] = {
          {1, "et_0jet"},
          {2, "et_boosted"}
      };
      
      cats["mt"] = {
          {1, "mt_0jet"},
          {2, "mt_boosted"}
      }; 
      cats["em"] = {
          {1, "em_0jet"},
          {2, "em_boosted"}
      };
      
      cats["tt"] = {
          {1, "tt_0jet"},
          {2, "tt_boosted"}
      };
      
      cats["ttbar"] = {
          {1, "em_ttbar"}
      };
    }
    else {
      cats["et"] = {
          {31, "et_ggh_lowMjj"},
          {32, "et_qqh_lowMjj"},
          {33, "et_ztt_lowMjj"},
          {34, "et_zll_lowMjj"},
          {35, "et_fake_lowMjj"},
          {36, "et_tt_lowMjj"},
          {37, "et_misc_lowMjj"},

          {43, "et_ztt_highMjj"},
          {44, "et_tt_highMjj"},
          {45, "et_misc_highMjj"},
          {46, "et_fake_highMjj"}
      };
      
      cats["mt"] = {
          {31, "mt_ggh_lowMjj"},
          {32, "mt_qqh_lowMjj"},
          {33, "mt_ztt_lowMjj"},
          {34, "mt_zll_lowMjj"},
          {35, "mt_fake_lowMjj"},
          {36, "mt_tt_lowMjj"},
          {37, "mt_misc_lowMjj"},

          {43, "mt_ztt_highMjj"},
          {44, "mt_tt_highMjj"},
          {45, "mt_misc_highMjj"},
          {46, "mt_fake_highMjj"},
      }; 
      cats["em"] = {
          {31, "em_ggh_lowMjj"},
          {32, "em_qqh_lowMjj"},
          {33, "em_ztt_lowMjj"},
          {34, "em_qcd_lowMjj"},
          {35, "em_tt_lowMjj"},
          {36, "em_misc_lowMjj"},

          {43, "em_ztt_highMjj"},
          {44, "em_qcd_highMjj"},
          {45, "em_tt_highMjj"},
          {46, "em_misc_highMjj"}
      };
      
      cats["tt"] = {
          {31, "tt_ggh_lowMjj"},
          {32, "tt_qqh_lowMjj"},
          {33, "tt_ztt_lowMjj"},
          {34, "tt_qcd_lowMjj"},
          {35, "tt_misc_lowMjj"},

          {43, "tt_ztt_highMjj"},
          {44, "tt_qcd_highMjj"},
          {45, "tt_misc_highMjj"}
      };
    }
    
    map<string,Categories> cats_cp;
    
    if (!do_mva) {
      cats_cp["em"] = {
          {3, "em_dijet_lowboost"},
          {4, "em_dijet_boosted"} 
      };
      
      cats_cp["et"] = {
          {3, "et_dijet_lowboost"},
          {4, "et_dijet_boosted"}       
      };
      
      cats_cp["mt"] = {
          {3, "mt_dijet_lowboost"},
          {4, "mt_dijet_boosted"}
      };    
      
      cats_cp["tt"] = {
          {3, "tt_dijet_lowboost"},
          {4, "tt_dijet_boosted"}
      };    
    }
    else {
      cats_cp["em"] = {
          {41, "em_ggh_highMjj"},
          {42, "em_qqh_highMjj"}
      };
      
      cats_cp["et"] = {
          {41, "et_ggh_highMjj"},
          {42, "et_qqh_highMjj"}
      };
      
      cats_cp["mt"] = {
          {41, "mt_ggh_highMjj"},
          {42, "mt_qqh_highMjj"}
      };    
      
      cats_cp["tt"] = {
          {41, "tt_ggh_highMjj"},
          {42, "tt_qqh_highMjj"}
      };
    }


    if (control_region > 0){
        // for each channel use the categories >= 10 for the control regions
        // the control regions are ordered in triples (10,11,12),(13,14,15)...
        for (auto chn : chns){
            if (ch::contains({"mt", "et"}, chn)) {
                    
                Categories queue;
                int binid = 10;
                for (auto cat:cats[chn]){
                    queue.push_back(make_pair(binid,cat.second+"_wjets_cr"));
                    queue.push_back(make_pair(binid+1,cat.second+"_qcd_cr"));
                    queue.push_back(make_pair(binid+2,cat.second+"_wjets_ss_cr"));
                    binid+=3;
                }
                queue.push_back(make_pair(binid,chn+"_dijet_lowboost_wjets_cr"));
                queue.push_back(make_pair(binid+1,chn+"_dijet_lowboost_qcd_cr"));
                queue.push_back(make_pair(binid+2,chn+"_dijet_lowboost_wjets_ss_cr"));
                queue.push_back(make_pair(binid+4,chn+"_dijet_boosted_qcd_cr")); 
                
                cats[chn].insert(cats[chn].end(),queue.begin(),queue.end());
            }
            // Add tautau QCD CRs
            if (ch::contains({"tt"}, chn)) {
                    
                Categories queue;
                int binid = 10;
                
                queue.push_back(make_pair(binid,chn+"_0jet_qcd_cr"));
                queue.push_back(make_pair(binid+1,chn+"_boosted_qcd_cr"));
                queue.push_back(make_pair(binid+2,chn+"_dijet_lowboost_qcd_cr"));
                queue.push_back(make_pair(binid+3,chn+"_dijet_boosted_qcd_cr"));    
                
                cats[chn].insert(cats[chn].end(),queue.begin(),queue.end());
            }
        }
    } // end CR et mt > 0

    
    map<string, VString> sig_procs;
    sig_procs["ggH"] = {"ggH_ph_htt"};
    sig_procs["qqH"] = {"qqHsm_htt125","WH_htt125","ZH_htt125"}; // using JHU samples for qqH
    sig_procs["qqH_BSM"] = {"qqHmm_htt","qqHps_htt"};
    if (use_jhu) sig_procs["ggHCP"] = {"ggHsm_jhu_htt", "ggHps_jhu_htt", "ggHmm_jhu_htt"};
    else sig_procs["ggHCP"] = {"ggHsm_htt", "ggHps_htt", "ggHmm_htt","ggH2jsm_htt", "ggH2jps_htt", "ggH2jmm_htt"};
    
    vector<string> masses = {"125"};    

    map<const std::string, float> sig_xsec_aachen;
    map<const std::string, float> sig_xsec_IC;
	
    sig_xsec_aachen["ggHsm_htt"] = 0.921684152;      
    sig_xsec_aachen["ggHmm_htt"] = 1.84349344;    
    sig_xsec_aachen["ggHps_htt"] = 0.909898616;    
    sig_xsec_aachen["qqHsm_htt"] = 0.689482928;    
    sig_xsec_aachen["qqHmm_htt"] = 0.12242788;    
    sig_xsec_aachen["qqHps_htt"] = 0.0612201968;

    sig_xsec_IC["ggHsm_htt"] = 0.3987;    
    sig_xsec_IC["ggHmm_htt"] = 0.7893;    
    sig_xsec_IC["ggHps_htt"] = 0.3858;    
    sig_xsec_IC["qqHsm_htt"] = 2.6707;    
    sig_xsec_IC["qqHmm_htt"] = 0.47421;    
    sig_xsec_IC["qqHps_htt"] = 0.2371314;    
    
    using ch::syst::bin_id;
    
    //! [part2]
    for (auto chn : chns) {
        cb.AddObservations({"*"}, {"htt"}, {"13TeV"}, {chn}, cats[chn]);
        cb.AddObservations({"*"}, {"htt"}, {"13TeV"}, {chn}, cats_cp[chn]);

        cb.AddProcesses(   {"*"}, {"htt"}, {"13TeV"}, {chn}, bkg_procs[chn], cats[chn], false);
        cb.AddProcesses(   {"*"}, {"htt"}, {"13TeV"}, {chn}, bkg_procs[chn], cats_cp[chn], false);

        if(chn == "em" || chn == "et" || chn == "mt" || chn == "tt"){
          cb.AddProcesses({"*"},   {"htt"}, {"13TeV"}, {chn}, sig_procs["qqH"], cats[chn], false); // SM VBF/VH are added as backgrounds
          cb.AddProcesses({"*"},   {"htt"}, {"13TeV"}, {chn}, sig_procs["qqH"], cats_cp[chn], false);
          
          cb.AddProcesses(masses,   {"htt"}, {"13TeV"}, {chn}, sig_procs["qqH_BSM"], cats[chn], true); // Non-SM VBF/VH are added as signal
          cb.AddProcesses(masses,   {"htt"}, {"13TeV"}, {chn}, sig_procs["qqH_BSM"], cats_cp[chn], true);
           
          if(use_jhu) cb.AddProcesses(masses,   {"htt"}, {"13TeV"}, {chn}, sig_procs["ggH"], cats[chn], true);
          else cb.AddProcesses(masses,   {"htt"}, {"13TeV"}, {chn}, sig_procs["ggHCP"], cats[chn], true);
          cb.AddProcesses(masses,   {"htt"}, {"13TeV"}, {chn}, sig_procs["ggHCP"], cats_cp[chn], true);
        }
    }
    
    //! [part4]
    
    
    if (control_region > 0){
        // Since we now account for QCD in the high mT region we only
        // need to filter signal processes
        cb.FilterAll([](ch::Object const* obj) {
            return (BinIsControlRegion(obj) && obj->signal());
        });
    }
    
    
    ch::AddSMRun2Systematics(cb, control_region, ttbar_fit, no_jec_split);
    
    if(no_shape_systs){
      cb.FilterSysts([&](ch::Systematic *s){
        return s->type().find("shape") != std::string::npos;
      });
    }
    

    if (! only_init.empty()) {
        std::cout << "Write datacards (without shapes) to directory \"" << only_init << "\" and quit." << std::endl;
        ch::CardWriter tmpWriter("$TAG/$ANALYSIS_$ERA_$CHANNEL_$BINID_$MASS.txt", "$TAG/dummy.root");
        tmpWriter.WriteCards(only_init, cb);
        
        return 0;
    }
            
    //! [part7]
    for (string chn : cb.channel_set()){
        string channel = chn;
        if(chn == "ttbar") channel = "em"; 
        cb.cp().channel({chn}).backgrounds().ExtractShapes(
                                                           input_dir[chn] + "htt_"+channel+".inputs-sm-13TeV"+postfix+".root",
                                                           "$BIN/$PROCESS",
                                                           "$BIN/$PROCESS_$SYSTEMATIC");
        if(chn == "em" || chn == "et" || chn == "mt" || chn == "tt"){
          cb.cp().channel({chn}).process(sig_procs["qqH_BSM"]).ExtractShapes(
                                                                  input_dir[chn] + "htt_"+chn+".inputs-sm-13TeV"+postfix+".root",
                                                                  "$BIN/$PROCESS$MASS",
                                                                  "$BIN/$PROCESS$MASS_$SYSTEMATIC");
          cb.cp().channel({chn}).process(sig_procs["ggH"]).ExtractShapes(
                                                                  input_dir[chn] + "htt_"+chn+".inputs-sm-13TeV"+postfix+".root",
                                                                  "$BIN/$PROCESS$MASS",
                                                                  "$BIN/$PROCESS$MASS_$SYSTEMATIC");
          cb.cp().channel({chn}).process(sig_procs["ggHCP"]).ExtractShapes(
                                                                  input_dir[chn] + "htt_"+chn+".inputs-sm-13TeV"+postfix+".root",
                                                                  "$BIN/$PROCESS$MASS",
                                                                  "$BIN/$PROCESS$MASS_$SYSTEMATIC");
        }
    }
    
    
    
    //cb.FilterSysts([&](ch::Systematic *s){
    //  std::cout << s->shape_u()->Integral() << std::endl;
    //  return 1;
      //return !(s->shape_u()->Integral()> 0. && s->shape_d()->Integral()>0.);
    //});
    
    //Now delete processes with 0 yield
    cb.FilterProcs([&](ch::Process *p) {
        bool null_yield = !(p->rate() > 0. /*|| BinIsControlRegion(p)*/);
        if (null_yield){
            std::cout << "[Null yield] Removing process with null yield: \n ";
            std::cout << ch::Process::PrintHeader << *p << "\n";
            cb.FilterSysts([&](ch::Systematic *s){
                bool remove_syst = (MatchingProcess(*p,*s));
                return remove_syst;
            });
        }
        return null_yield;
    });
        
    
    
    
    // And convert any shapes in the CRs to lnN:
    // Convert all shapes to lnN at this stage
    cb.cp().FilterSysts(BinIsNotControlRegion).syst_type({"shape"}).ForEachSyst([](ch::Systematic *sys) {
        sys->set_type("lnN");
        if(sys->value_d() <0.001) {sys->set_value_d(0.001);};
        if(sys->value_u() <0.001) {sys->set_value_u(0.001);};
    });
    
    std::vector<std::string> all_prefit_bkgs = {
        "QCD","ZL","ZJ","ZTT","TTJ","TTT","TT",
        "W","W_rest","ZJ_rest","TTJ_rest","VVJ_rest","VV","VVT","VVJ",
        "ggH_hww125","qqH_hww125","EWKZ", "qqHsm_htt125", "qqH_htt125", "WH_htt125", "ZH_htt125"};
    
        ////! Option to scale rate
    std::vector< std::string > sig_processes = {"ggHsm_htt125","ggHmm_htt125","ggHps_htt125","qqHsm_htt125","qqHmm_htt125","qqHps_htt125"};
     
    if (!scale_sig_procs.empty()) {	
    	cb.cp().PrintAll();		
        cb.ForEachProc([sig_xsec_IC, sig_xsec_aachen](ch::Process *p) { if (sig_xsec_IC.count(p->process()) ){std::cout << "Scaling " << p->process() << std::endl;  p->set_rate(p->rate() * sig_xsec_IC.at(p->process())/sig_xsec_aachen.at(p->process()) ); };});                 	
    };
    
    if(!real_data){
         for (auto b : cb.cp().FilterAll(BinIsControlRegion).bin_set()) {
             std::cout << " - Replacing data with asimov in bin " << b << "\n";
             cb.cp().bin({b}).ForEachObs([&](ch::Observation *obs) {
               obs->set_shape(cb.cp().bin({b}).backgrounds().process(all_prefit_bkgs).GetShape()+cb.cp().bin({b}).signals().process({"ggHsm_htt", "ggH_htt"}).mass({"125"}).GetShape(), true);
               obs->set_rate(cb.cp().bin({b}).backgrounds().process(all_prefit_bkgs).GetRate()+cb.cp().bin({b}).signals().process({"ggHsm_htt", "ggH_htt"}).mass({"125"}).GetRate());
             });
           }
   }    
    
    //     //Merge to one bin for control region bins
    //    cb.cp().FilterAll(BinIsNotControlRegion).ForEachProc(To1Bin<ch::Process>);
    //    cb.cp().FilterAll(BinIsNotControlRegion).ForEachObs(To1Bin<ch::Observation>);
    
    // can auto-merge the bins with bbb uncertainty > 90% - may be better to merge these bins by hand though!
    auto rebin = ch::AutoRebin()
    .SetBinThreshold(0.)
    .SetBinUncertFraction(0.9)
    .SetRebinMode(1)
    .SetPerformRebin(true)
    .SetVerbosity(1);
    if(auto_rebin) rebin.Rebin(cb, cb);
  
  
    // At this point we can fix the negative bins
    std::cout << "Fixing negative bins\n";
    cb.ForEachProc([](ch::Process *p) {
      if (ch::HasNegativeBins(p->shape())) {
         std::cout << "[Negative bins] Fixing negative bins for " << p->bin()
                   << "," << p->process() << "\n";
         //std::cout << "[Negative bins] Before:\n";
         //p->shape()->Print("range");
        auto newhist = p->ClonedShape();
        ch::ZeroNegativeBins(newhist.get());
        // Set the new shape but do not change the rate, we want the rate to still
        // reflect the total integral of the events
        p->set_shape(std::move(newhist), false);
         //std::cout << "[Negative bins] After:\n";
         //p->shape()->Print("range");
      }
    });
  
    cb.ForEachSyst([](ch::Systematic *s) {
      if (s->type().find("shape") == std::string::npos) return;            
      if (ch::HasNegativeBins(s->shape_u()) || ch::HasNegativeBins(s->shape_d())) {
         std::cout << "[Negative bins] Fixing negative bins for syst" << s->bin()
               << "," << s->process() << "," << s->name() << "\n";
         //std::cout << "[Negative bins] Before:\n";
         //s->shape_u()->Print("range");
         //s->shape_d()->Print("range");
        auto newhist_u = s->ClonedShapeU();
        auto newhist_d = s->ClonedShapeD();
        ch::ZeroNegativeBins(newhist_u.get());
        ch::ZeroNegativeBins(newhist_d.get());
        // Set the new shape but do not change the rate, we want the rate to still
        // reflect the total integral of the events
        s->set_shapes(std::move(newhist_u), std::move(newhist_d), nullptr);
         //std::cout << "[Negative bins] After:\n";
         //s->shape_u()->Print("range");
         //s->shape_d()->Print("range");
      }
  });

  cb.ForEachSyst([](ch::Systematic *s) {
      if (s->type().find("shape") == std::string::npos) return;
      if(!(s->value_d()<0.001 || s->value_u()<0.001)) return;
      std::cout << "[Negative yield] Fixing negative yield for syst" << s->bin()
               << "," << s->process() << "," << s->name() << "\n";
      if(s->value_u()<0.001) s->set_value_u(0.001);
      if(s->value_d()<0.001) s->set_value_d(0.001);
  });

    
    ////! [part8]
    auto bbb = ch::BinByBinFactory()
    .SetPattern("CMS_$ANALYSIS_$BIN_$ERA_$PROCESS_bin_$#")
    .SetAddThreshold(0.05)
    .SetMergeThreshold(0.8)
    .SetFixNorm(false);
    bbb.MergeBinErrors(cb.cp().backgrounds().FilterProcs(BinIsControlRegion));
    bbb.AddBinByBin(cb.cp().backgrounds().FilterProcs(BinIsControlRegion), cb);
    // To be on the safe side we don't want to merge any bin uncertainties for Higgs events
    bbb.MergeBinErrors(cb.cp().process({"qqH_htt","qqHsm_htt","qqHmm_htt","qqHps_htt","WH_htt","WHsm_htt","WHps_htt","WHmm_htt","ZH_htt","ZHsm_htt","ZHmm_htt","ZHps_htt","qqH_htt125","qqHsm_htt125","qqHmm_htt125","qqHps_htt125","WH_htt125","WHsm_htt125","WHps_htt125","WHmm_htt125","ZH_htt125","ZHsm_htt125","ZHmm_htt125","ZHps_htt125"}, false).FilterProcs(BinIsNotControlRegion));

<<<<<<< HEAD
    //auto bbb_sig = ch::BinByBinFactory()
    //.SetPattern("CMS_$ANALYSIS_$BIN_$ERA_$PROCESS_bin_$#")
    //.SetAddThreshold(0.05)
    //.SetMergeThreshold(0.0)
    //.SetFixNorm(false);
    //bbb_sig.AddBinByBin(cb.cp().signals(), cb); 
=======
    /* auto bbb_sig = ch::BinByBinFactory()
    .SetPattern("CMS_$ANALYSIS_$BIN_$ERA_$PROCESS_bin_$#")
    .SetAddThreshold(0.05)
    .SetMergeThreshold(0.0)
    .SetFixNorm(false);
    bbb_sig.AddBinByBin(cb.cp().signals(), cb); */
>>>>>>> d877a529
    
    // And now do bbb for the control region with a slightly different config:
    auto bbb_ctl = ch::BinByBinFactory()
    .SetPattern("CMS_$ANALYSIS_$BIN_$ERA_$PROCESS_bin_$#")
    .SetAddThreshold(0.)
    .SetMergeThreshold(0.8)
    .SetFixNorm(false)
    .SetVerbosity(1);
    // Will merge but only for non W and QCD processes, to be on the safe side
    bbb_ctl.MergeBinErrors(cb.cp().process({"QCD", "W"}, false).FilterProcs(BinIsNotControlRegion));
    bbb_ctl.AddBinByBin(cb.cp().process({"QCD", "W"}, false).FilterProcs(BinIsNotControlRegion), cb);
    
    
    
    // This function modifies every entry to have a standardised bin name of
    // the form: {analysis}_{channel}_{bin_id}_{era}
    // which is commonly used in the htt analyses
    ch::SetStandardBinNames(cb);
    //! [part8]
    

    //! [part9]
    // First we generate a set of bin names:
    
    
    //Write out datacards. Naming convention important for rest of workflow. We
    //make one directory per chn-cat, one per chn and cmb. In this code we only
    //store the individual datacards for each directory to be combined later, but
    //note that it's also possible to write out the full combined card with CH
    string output_prefix = "output/";
    if(output_folder.compare(0,1,"/") == 0) output_prefix="";
    ch::CardWriter writer(output_prefix + output_folder + "/$TAG/$MASS/$BIN.txt",
                          output_prefix + output_folder + "/$TAG/common/htt_input.root");
    
    
    writer.WriteCards("cmb", cb);
    for (auto chn : cb.channel_set()) {

        // per-channel
        writer.WriteCards(chn, cb.cp().channel({chn}));
        // And per-channel-category
        if (!do_mva) {
          writer.WriteCards("htt_"+chn+"_1_13TeV", cb.cp().channel({chn}).bin_id({1}));
          writer.WriteCards("htt_"+chn+"_2_13TeV", cb.cp().channel({chn}).bin_id({2}));
          writer.WriteCards("htt_"+chn+"_3_13TeV", cb.cp().channel({chn}).bin_id({3}));
          writer.WriteCards("htt_"+chn+"_4_13TeV", cb.cp().channel({chn}).bin_id({4}));
        }
        else {
          writer.WriteCards("htt_"+chn+"_31_13TeV", cb.cp().channel({chn}).bin_id({31}));
          writer.WriteCards("htt_"+chn+"_32_13TeV", cb.cp().channel({chn}).bin_id({32}));
          writer.WriteCards("htt_"+chn+"_33_13TeV", cb.cp().channel({chn}).bin_id({33}));
          writer.WriteCards("htt_"+chn+"_34_13TeV", cb.cp().channel({chn}).bin_id({34}));
          writer.WriteCards("htt_"+chn+"_35_13TeV", cb.cp().channel({chn}).bin_id({35}));
          writer.WriteCards("htt_"+chn+"_36_13TeV", cb.cp().channel({chn}).bin_id({36}));
          writer.WriteCards("htt_"+chn+"_37_13TeV", cb.cp().channel({chn}).bin_id({37}));
          writer.WriteCards("htt_"+chn+"_38_13TeV", cb.cp().channel({chn}).bin_id({38}));
          writer.WriteCards("htt_"+chn+"_39_13TeV", cb.cp().channel({chn}).bin_id({39}));
          writer.WriteCards("htt_"+chn+"_41_13TeV", cb.cp().channel({chn}).bin_id({41}));
          writer.WriteCards("htt_"+chn+"_42_13TeV", cb.cp().channel({chn}).bin_id({42}));
          writer.WriteCards("htt_"+chn+"_43_13TeV", cb.cp().channel({chn}).bin_id({43}));
          writer.WriteCards("htt_"+chn+"_44_13TeV", cb.cp().channel({chn}).bin_id({44}));
          writer.WriteCards("htt_"+chn+"_45_13TeV", cb.cp().channel({chn}).bin_id({45}));
          writer.WriteCards("htt_"+chn+"_46_13TeV", cb.cp().channel({chn}).bin_id({46}));
          writer.WriteCards("htt_"+chn+"_47_13TeV", cb.cp().channel({chn}).bin_id({47}));
        }
        
        
        for (auto mmm : {"125"}){
            
            
            if (control_region > 0){
                
                if (ch::contains({"et", "mt"}, chn)) {
                    
                
                    cb.cp().channel({chn}).bin_id({10}).mass({"$MASS", "*"}).WriteDatacard(output_prefix + output_folder +"/"+chn+"/"+mmm+ "/htt_"+chn+"_10_13TeV.txt", output_prefix + output_folder +"/"+chn+ "/common/htt_input"+chn+"10.root");
                    cb.cp().channel({chn}).bin_id({11}).mass({"$MASS", "*"}).WriteDatacard(output_prefix + output_folder +"/"+chn+"/"+mmm+ "/htt_"+chn+"_11_13TeV.txt", output_prefix + output_folder +"/"+chn+ "/common/htt_input"+chn+"11.root");
                    cb.cp().channel({chn}).bin_id({12}).mass({"$MASS", "*"}).WriteDatacard(output_prefix + output_folder +"/"+chn+"/"+mmm+ "/htt_"+chn+"_12_13TeV.txt", output_prefix + output_folder +"/"+chn+ "/common/htt_input"+chn+"12.root");
                    cb.cp().channel({chn}).bin_id({13}).mass({"$MASS", "*"}).WriteDatacard(output_prefix + output_folder +"/"+chn+"/"+mmm+ "/htt_"+chn+"_13_13TeV.txt", output_prefix + output_folder +"/"+chn+ "/common/htt_input"+chn+"13.root");
                    cb.cp().channel({chn}).bin_id({14}).mass({"$MASS", "*"}).WriteDatacard(output_prefix + output_folder +"/"+chn+"/"+mmm+ "/htt_"+chn+"_14_13TeV.txt", output_prefix + output_folder +"/"+chn+ "/common/htt_input"+chn+"14.root");
                    cb.cp().channel({chn}).bin_id({15}).mass({"$MASS", "*"}).WriteDatacard(output_prefix + output_folder +"/"+chn+"/"+mmm+ "/htt_"+chn+"_15_13TeV.txt", output_prefix + output_folder +"/"+chn+ "/common/htt_input"+chn+"15.root");
                    cb.cp().channel({chn}).bin_id({16}).mass({"$MASS", "*"}).WriteDatacard(output_prefix + output_folder +"/"+chn+"/"+mmm+ "/htt_"+chn+"_16_13TeV.txt", output_prefix + output_folder +"/"+chn+ "/common/htt_input"+chn+"16.root");
                    cb.cp().channel({chn}).bin_id({17}).mass({"$MASS", "*"}).WriteDatacard(output_prefix + output_folder +"/"+chn+"/"+mmm+ "/htt_"+chn+"_17_13TeV.txt", output_prefix + output_folder +"/"+chn+ "/common/htt_input"+chn+"17.root");
                    cb.cp().channel({chn}).bin_id({18}).mass({"$MASS", "*"}).WriteDatacard(output_prefix + output_folder +"/"+chn+"/"+mmm+ "/htt_"+chn+"_18_13TeV.txt", output_prefix + output_folder +"/"+chn+ "/common/htt_input"+chn+"18.root");
                    cb.cp().channel({chn}).bin_id({20}).mass({"$MASS", "*"}).WriteDatacard(output_prefix + output_folder +"/"+chn+"/"+mmm+ "/htt_"+chn+"_20_13TeV.txt", output_prefix + output_folder +"/"+chn+ "/common/htt_input"+chn+"20.root");
                    
                        
                    cb.cp().channel({chn}).bin_id({10}).mass({"$MASS", "*"}).WriteDatacard(output_prefix + output_folder +"/cmb/"+mmm+ "/htt_"+chn+"_10_13TeV.txt", output_prefix + output_folder +"/"+chn+ "/common/htt_input"+chn+"10.root");
                    cb.cp().channel({chn}).bin_id({11}).mass({"$MASS", "*"}).WriteDatacard(output_prefix + output_folder +"/cmb/"+mmm+ "/htt_"+chn+"_11_13TeV.txt", output_prefix + output_folder +"/"+chn+ "/common/htt_input"+chn+"11.root");
                    cb.cp().channel({chn}).bin_id({12}).mass({"$MASS", "*"}).WriteDatacard(output_prefix + output_folder +"/cmb/"+mmm+ "/htt_"+chn+"_12_13TeV.txt", output_prefix + output_folder +"/"+chn+ "/common/htt_input"+chn+"12.root");
                    cb.cp().channel({chn}).bin_id({13}).mass({"$MASS", "*"}).WriteDatacard(output_prefix + output_folder +"/cmb/"+mmm+ "/htt_"+chn+"_13_13TeV.txt", output_prefix + output_folder +"/"+chn+ "/common/htt_input"+chn+"13.root");
                    cb.cp().channel({chn}).bin_id({14}).mass({"$MASS", "*"}).WriteDatacard(output_prefix + output_folder +"/cmb/"+mmm+ "/htt_"+chn+"_14_13TeV.txt", output_prefix + output_folder +"/"+chn+ "/common/htt_input"+chn+"14.root");
                    cb.cp().channel({chn}).bin_id({15}).mass({"$MASS", "*"}).WriteDatacard(output_prefix + output_folder +"/cmb/"+mmm+ "/htt_"+chn+"_15_13TeV.txt", output_prefix + output_folder +"/"+chn+ "/common/htt_input"+chn+"15.root");
                    cb.cp().channel({chn}).bin_id({16}).mass({"$MASS", "*"}).WriteDatacard(output_prefix + output_folder +"/cmb/"+mmm+ "/htt_"+chn+"_16_13TeV.txt", output_prefix + output_folder +"/"+chn+ "/common/htt_input"+chn+"16.root");
                    cb.cp().channel({chn}).bin_id({17}).mass({"$MASS", "*"}).WriteDatacard(output_prefix + output_folder +"/cmb/"+mmm+ "/htt_"+chn+"_17_13TeV.txt", output_prefix + output_folder +"/"+chn+ "/common/htt_input"+chn+"17.root");
                    cb.cp().channel({chn}).bin_id({18}).mass({"$MASS", "*"}).WriteDatacard(output_prefix + output_folder +"/cmb/"+mmm+ "/htt_"+chn+"_18_13TeV.txt", output_prefix + output_folder +"/"+chn+ "/common/htt_input"+chn+"18.root");
                    cb.cp().channel({chn}).bin_id({20}).mass({"$MASS", "*"}).WriteDatacard(output_prefix + output_folder +"/cmb/"+mmm+ "/htt_"+chn+"_20_13TeV.txt", output_prefix + output_folder +"/"+chn+ "/common/htt_input"+chn+"20.root");
                    
                } // end et mt
                if (ch::contains({"tt"}, chn)) {
                    
                    cb.cp().channel({chn}).bin_id({10}).mass({"$MASS", "*"}).WriteDatacard(output_prefix + output_folder +"/"+chn+"/"+mmm+ "/htt_"+chn+"_10_13TeV.txt", output_prefix + output_folder +"/"+chn+ "/common/htt_input"+chn+"10.root");
                    cb.cp().channel({chn}).bin_id({11}).mass({"$MASS", "*"}).WriteDatacard(output_prefix + output_folder +"/"+chn+"/"+mmm+ "/htt_"+chn+"_11_13TeV.txt", output_prefix + output_folder +"/"+chn+ "/common/htt_input"+chn+"11.root");
                    cb.cp().channel({chn}).bin_id({12}).mass({"$MASS", "*"}).WriteDatacard(output_prefix + output_folder +"/"+chn+"/"+mmm+ "/htt_"+chn+"_12_13TeV.txt", output_prefix + output_folder +"/"+chn+ "/common/htt_input"+chn+"12.root");
                    cb.cp().channel({chn}).bin_id({13}).mass({"$MASS", "*"}).WriteDatacard(output_prefix + output_folder +"/"+chn+"/"+mmm+ "/htt_"+chn+"_13_13TeV.txt", output_prefix + output_folder +"/"+chn+ "/common/htt_input"+chn+"13.root");
                        
                        
                    cb.cp().channel({chn}).bin_id({10}).mass({"$MASS", "*"}).WriteDatacard(output_prefix + output_folder +"/cmb/"+mmm+ "/htt_"+chn+"_10_13TeV.txt", output_prefix + output_folder +"/"+chn+ "/common/htt_input"+chn+"10.root");
                    cb.cp().channel({chn}).bin_id({11}).mass({"$MASS", "*"}).WriteDatacard(output_prefix + output_folder +"/cmb/"+mmm+ "/htt_"+chn+"_11_13TeV.txt", output_prefix + output_folder +"/"+chn+ "/common/htt_input"+chn+"11.root");
                    cb.cp().channel({chn}).bin_id({12}).mass({"$MASS", "*"}).WriteDatacard(output_prefix + output_folder +"/cmb/"+mmm+ "/htt_"+chn+"_12_13TeV.txt", output_prefix + output_folder +"/"+chn+ "/common/htt_input"+chn+"12.root");
                    cb.cp().channel({chn}).bin_id({13}).mass({"$MASS", "*"}).WriteDatacard(output_prefix + output_folder +"/cmb/"+mmm+ "/htt_"+chn+"_13_13TeV.txt", output_prefix + output_folder +"/"+chn+ "/common/htt_input"+chn+"13.root");
                } // end tt
            } // end CR
        }
    }
    
    
    cb.PrintAll();
    cout << " done\n";
    
    
}<|MERGE_RESOLUTION|>--- conflicted
+++ resolved
@@ -75,13 +75,9 @@
     bool do_embedding = true;
     bool auto_rebin = false;
     bool no_jec_split = false;    
-<<<<<<< HEAD
     bool do_jetfakes = true;
     bool use_jhu = false;
-=======
     bool do_mva = false;    
-    bool do_jetfakes = false;
->>>>>>> d877a529
     po::variables_map vm;
     po::options_description config("configuration");
     config.add_options()
@@ -102,11 +98,8 @@
     ("do_jetfakes", po::value<bool>(&do_jetfakes)->default_value(true))
     ("auto_rebin", po::value<bool>(&auto_rebin)->default_value(true))
     ("no_jec_split", po::value<bool>(&no_jec_split)->default_value(true))    
-<<<<<<< HEAD
     ("use_jhu", po::value<bool>(&use_jhu)->default_value(false))
-=======
     ("do_mva", po::value<bool>(&do_mva)->default_value(false))    
->>>>>>> d877a529
     ("ttbar_fit", po::value<bool>(&ttbar_fit)->default_value(true));
 
     po::store(po::command_line_parser(argc, argv).options(config).run(), vm);
@@ -561,21 +554,12 @@
     // To be on the safe side we don't want to merge any bin uncertainties for Higgs events
     bbb.MergeBinErrors(cb.cp().process({"qqH_htt","qqHsm_htt","qqHmm_htt","qqHps_htt","WH_htt","WHsm_htt","WHps_htt","WHmm_htt","ZH_htt","ZHsm_htt","ZHmm_htt","ZHps_htt","qqH_htt125","qqHsm_htt125","qqHmm_htt125","qqHps_htt125","WH_htt125","WHsm_htt125","WHps_htt125","WHmm_htt125","ZH_htt125","ZHsm_htt125","ZHmm_htt125","ZHps_htt125"}, false).FilterProcs(BinIsNotControlRegion));
 
-<<<<<<< HEAD
     //auto bbb_sig = ch::BinByBinFactory()
     //.SetPattern("CMS_$ANALYSIS_$BIN_$ERA_$PROCESS_bin_$#")
     //.SetAddThreshold(0.05)
     //.SetMergeThreshold(0.0)
     //.SetFixNorm(false);
     //bbb_sig.AddBinByBin(cb.cp().signals(), cb); 
-=======
-    /* auto bbb_sig = ch::BinByBinFactory()
-    .SetPattern("CMS_$ANALYSIS_$BIN_$ERA_$PROCESS_bin_$#")
-    .SetAddThreshold(0.05)
-    .SetMergeThreshold(0.0)
-    .SetFixNorm(false);
-    bbb_sig.AddBinByBin(cb.cp().signals(), cb); */
->>>>>>> d877a529
     
     // And now do bbb for the control region with a slightly different config:
     auto bbb_ctl = ch::BinByBinFactory()
