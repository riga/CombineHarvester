#include <string>
#include <map>
#include <set>
#include <iostream>
#include <utility>
#include <vector>
#include <cstdlib>
#include "boost/algorithm/string/predicate.hpp"
#include "boost/program_options.hpp"
#include "boost/lexical_cast.hpp"
#include "boost/regex.hpp"
#include "CombineHarvester/CombineTools/interface/CombineHarvester.h"
#include "CombineHarvester/CombineTools/interface/Observation.h"
#include "CombineHarvester/CombineTools/interface/Process.h"
#include "CombineHarvester/CombineTools/interface/Utilities.h"
#include "CombineHarvester/CombineTools/interface/CardWriter.h"
#include "CombineHarvester/CombineTools/interface/Systematics.h"
#include "CombineHarvester/CombineTools/interface/BinByBin.h"
#include "CombineHarvester/CombineTools/interface/Algorithm.h"
#include "CombineHarvester/CombineTools/interface/AutoRebin.h"
#include "CombineHarvester/CombineTools/interface/CopyTools.h"
#include "CombineHarvester/CombinePdfs/interface/MorphFunctions.h"
#include "CombineHarvester/HTTSMCP2016/interface/HttSystematics_SMRun2.h"
#include "CombineHarvester/CombineTools/interface/JsonTools.h"
#include "RooWorkspace.h"
#include "RooRealVar.h"
#include "TH2.h"
#include "TF1.h"

using namespace std;
using boost::starts_with;
namespace po = boost::program_options;

template <typename T>
void To1Bin(T* proc)
{
    std::unique_ptr<TH1> originalHist = proc->ClonedScaledShape();
    TH1F *hist = new TH1F("hist","hist",1,0,1);
    double err = 0;
    double rate =
    originalHist->IntegralAndError(0, originalHist->GetNbinsX() + 1, err);
    hist->SetDirectory(0);
    hist->SetBinContent(1, rate);
    hist->SetBinError(1, err);
    proc->set_shape(*hist, true);  // True means adjust the process rate to the
    // integral of the hist
}


void DecorrelateSyst (ch::CombineHarvester& cb, string name, double correlation, std::vector<string> chans_2016, std::vector<string> chans_2017) {
  if (correlation >= 1.) return;
  auto cb_syst = cb.cp().syst_name({name});
  double val = sqrt(1. - correlation);
  // clone 2016 systs
  ch::CloneSysts(cb.cp().channel(chans_2016).syst_name({name}), cb, [&](ch::Systematic *s) {
      s->set_name(s->name()+"_2016");
      if (s->type().find("shape") != std::string::npos) {
        s->set_scale(s->scale() * val);
      }
      if (s->type().find("lnN") != std::string::npos) {
        s->set_value_u((s->value_u() - 1.) * val + 1.);
        if (s->asymm()){
          s->set_value_d((s->value_d() - 1.) * val + 1.);
        }
      }
  });
  // clone 2017 systs
  ch::CloneSysts(cb.cp().channel(chans_2017).syst_name({name}), cb, [&](ch::Systematic *s) {
      s->set_name(s->name()+"_2017");
      if (s->type().find("shape") != std::string::npos) {
        s->set_scale(s->scale() * val);
      }
      if (s->type().find("lnN") != std::string::npos) {
        s->set_value_u((s->value_u() - 1.) * val + 1.);
        if (s->asymm()){
          s->set_value_d((s->value_d() - 1.) * val + 1.);
        }
      }
  });

  if(correlation>0.) {
    // re-scale un-correlated part
    double val = sqrt(correlation);
    cb_syst.ForEachSyst([val](ch::Systematic *syst) {
      if (syst->type().find("shape") != std::string::npos) {
        syst->set_scale(syst->scale() * val);
      }
      if (syst->type().find("lnN") != std::string::npos) {
        syst->set_value_u((syst->value_u() - 1.) * val + 1.);
        if (syst->asymm()){
          syst->set_value_d((syst->value_d() - 1.) * val + 1.);
        }
      }
    });
  } else {
    // remove uncorrelated part if systs are 100% un-correlated
    cb.FilterSysts([&](ch::Systematic *s){
        return s->name().find(name) != std::string::npos && s->name().find("_2016") == std::string::npos && s->name().find("_2017") == std::string::npos;
    });

  }
}

int main(int argc, char** argv) {

    string output_folder = "sm_run2";
    string input_folder_em="Imperial/CP/";
    string input_folder_et="Imperial/CP/";
    string input_folder_mt="Imperial/CP/";
    string input_folder_tt="Imperial/CP/";
    string input_folder_mm="USCMS/";
    string only_init="";
    string scale_sig_procs="";
    string postfix="";
    bool ttbar_fit = false;
    bool real_data = true;
    bool no_shape_systs = false;
    bool do_embedding = true;
    bool auto_rebin = false;
    bool no_jec_split = false;    
    bool do_jetfakes = true;
    bool do_mva = false;    
    bool do_control_plots = false;
 
    bool cross_check = false;

    string era;
    po::variables_map vm;
    po::options_description config("configuration");
    config.add_options()
    ("input_folder_em", po::value<string>(&input_folder_em)->default_value("Imperial/CP"))
    ("input_folder_et", po::value<string>(&input_folder_et)->default_value("Imperial/CP"))
    ("input_folder_mt", po::value<string>(&input_folder_mt)->default_value("Imperial/CP"))
    ("input_folder_tt", po::value<string>(&input_folder_tt)->default_value("Imperial/CP"))
    ("input_folder_mm", po::value<string>(&input_folder_mm)->default_value("USCMS"))
    ("only_init", po::value<string>(&only_init)->default_value(""))
    ("real_data", po::value<bool>(&real_data)->default_value(real_data))
    ("scale_sig_procs", po::value<string>(&scale_sig_procs)->default_value(""))
    ("postfix", po::value<string>(&postfix)->default_value(postfix))
    ("output_folder", po::value<string>(&output_folder)->default_value("sm_run2"))
    ("no_shape_systs", po::value<bool>(&no_shape_systs)->default_value(no_shape_systs))
    ("do_embedding", po::value<bool>(&do_embedding)->default_value(true))
    ("do_jetfakes", po::value<bool>(&do_jetfakes)->default_value(true))
    ("auto_rebin", po::value<bool>(&auto_rebin)->default_value(true))
    ("no_jec_split", po::value<bool>(&no_jec_split)->default_value(true))    
    ("do_mva", po::value<bool>(&do_mva)->default_value(false))
    ("do_control_plots", po::value<bool>(&do_control_plots)->default_value(false))    
    ("era", po::value<string>(&era)->default_value("2016"))
    ("ttbar_fit", po::value<bool>(&ttbar_fit)->default_value(true))
    ("cross_check", po::value<bool>(&cross_check)->default_value(false));


    if(cross_check){
      no_shape_systs = true;
      input_folder_em="cross_check/";
      input_folder_et="cross_check/";
      input_folder_mt="cross_check/";
      input_folder_tt="cross_check/"; 

    }

    po::store(po::command_line_parser(argc, argv).options(config).run(), vm);
    po::notify(vm);
    typedef vector<string> VString;
 
    VString years;
    if ( era.find("2016") != std::string::npos ) years.push_back("2016");
    if ( era.find("2017") != std::string::npos ) years.push_back("2017");
    if ( era=="all" ) years = {"2016","2017"};
 
    typedef vector<string> VString;
    typedef vector<pair<int, string>> Categories;
    //! [part1]
    // First define the location of the "auxiliaries" directory where we can
    // source the input files containing the datacard shapes
    //    string aux_shapes = string(getenv("CMSSW_BASE")) + "/src/CombineHarvester/CombineTools/bin/AllROOT_20fb/";
    std::map<string, string> input_dir;
    input_dir["em"]  = string(getenv("CMSSW_BASE")) + "/src/CombineHarvester/HTTSMCP2016/shapes/"+input_folder_em+"/";
    input_dir["mt"]  = string(getenv("CMSSW_BASE")) + "/src/CombineHarvester/HTTSMCP2016/shapes/"+input_folder_mt+"/";
    input_dir["et"]  = string(getenv("CMSSW_BASE")) + "/src/CombineHarvester/HTTSMCP2016/shapes/"+input_folder_et+"/";
    input_dir["tt"]  = string(getenv("CMSSW_BASE")) + "/src/CombineHarvester/HTTSMCP2016/shapes/"+input_folder_tt+"/";
    input_dir["ttbar"]  = string(getenv("CMSSW_BASE")) + "/src/CombineHarvester/HTTSMCP2016/shapes/"+input_folder_em+"/";    
    
    
    VString chns = {"em","et","mt","tt"};
    if (ttbar_fit) chns.push_back("ttbar");
    
    map<string, VString> bkg_procs;
    bkg_procs["et"] = {"ZTT", "QCD", "ZL", "ZJ","TTT","TTJ", "VVT", "VVJ", "EWKZ", "W"};
    bkg_procs["mt"] = {"ZTT", "QCD", "ZL", "ZJ","TTT","TTJ", "VVT", "VVJ", "EWKZ", "W"};
    bkg_procs["tt"] = {"ZTT", "W", "QCD", "ZL", "ZJ","TTT","TTJ",  "VVT","VVJ", "EWKZ"};
    bkg_procs["em"] = {"ZTT","W", "QCD", "ZLL", "TT", "VV", "EWKZ"};
    bkg_procs["ttbar"] = {"ZTT", "W", "QCD", "ZLL", "TT", "VV", "EWKZ"};
    
    if(do_embedding){
      bkg_procs["et"] = {"EmbedZTT", "QCD", "ZL", "ZJ","TTT","TTJ", "VVT", "VVJ", "W", "EWKZ"};
      bkg_procs["mt"] = {"EmbedZTT", "QCD", "ZL", "ZJ","TTT","TTJ",  "VVT", "VVJ", "W", "EWKZ"};
      bkg_procs["tt"] = {"EmbedZTT", "W", "QCD", "ZL", "ZJ","TTT","TTJ",  "VVT","VVJ", "EWKZ"};
      bkg_procs["em"] = {"EmbedZTT","W", "QCD", "ZLL", "TT", "VV", "EWKZ"};
      bkg_procs["ttbar"] = {"EmbedZTT", "W", "QCD", "ZLL", "TT", "VV", "EWKZ"};
    }

    if(do_jetfakes){
      bkg_procs["et"] = {"ZTT", "ZL", "TTT", "VVT", "EWKZ", "jetFakes"};
      bkg_procs["mt"] = {"ZTT", "ZL", "TTT", "VVT", "EWKZ", "jetFakes"};
      bkg_procs["tt"] = {"ZTT", "ZL", "TTT", "VVT", "EWKZ", "jetFakes"};

      if(do_embedding){
        bkg_procs["et"] = {"EmbedZTT", "ZL", "TTT", "VVT", "jetFakes", "EWKZ"};
        bkg_procs["mt"] = {"EmbedZTT", "ZL", "TTT", "VVT", "jetFakes", "EWKZ"};
        bkg_procs["tt"] = {"EmbedZTT", "ZL", "TTT", "VVT", "jetFakes", "EWKZ"};
      }

    }

    ch::CombineHarvester cb;
    
    map<string,Categories> cats;

    if (!do_mva) {
      if( era.find("2016") != std::string::npos ||  era.find("all") != std::string::npos) {
        cats["et_2016"] = {
            {1, "et_0jet"},
            {2, "et_boosted"}
        };
        
        cats["mt_2016"] = {
            {1, "mt_0jet"},
            {2, "mt_boosted"}
        }; 
        cats["em_2016"] = {
            {1, "em_0jet"},
            {2, "em_boosted"}
        };
        
        cats["tt_2016"] = {
            {1, "tt_0jet"},
            {2, "tt_boosted"}
        };
        
        cats["ttbar_2016"] = {
            {1, "em_ttbar"}
        };
      }
      if( era.find("2017") != std::string::npos ||  era.find("all") != std::string::npos) {
        cats["et_2017"] = {
            {1, "et_0jet"},
            {2, "et_boosted"}
        };

        cats["mt_2017"] = {
            {1, "mt_0jet"},
            {2, "mt_boosted"}
        };
        cats["em_2017"] = {
            {1, "em_0jet"},
            {2, "em_boosted"}
        };

        cats["tt_2017"] = {
            {1, "tt_0jet"},
            {2, "tt_boosted"}
        };

        cats["ttbar_2017"] = {
            {1, "em_ttbar"}
        };
      }
    }
    else {
      cats["et_2016"] = {
          {31, "et_ggh_lowMjj"},
          {32, "et_qqh_lowMjj"},
          {33, "et_zttEmbed_lowMjj"},
          {34, "et_jetFakes_lowMjj"},
          {35, "et_tt_lowMjj"},
          {36, "et_zll_lowMjj"},

          {43, "et_zttEmbed_highMjj"},
          {44, "et_jetFakes_highMjj"},
          {45, "et_tt_highMjj"},
          {46, "et_zll_highMjj"},
      };
      
      cats["mt_2016"] = {
          {31, "mt_ggh_lowMjj"},
          {32, "mt_qqh_lowMjj"},
          {33, "mt_zttEmbed_lowMjj"},
          {34, "mt_jetFakes_lowMjj"},
          {35, "mt_tt_lowMjj"},
          {36, "mt_zll_lowMjj"},

          {43, "mt_zttEmbed_highMjj"},
          {44, "mt_jetFakes_highMjj"},
          {45, "mt_tt_highMjj"},
      }; 
      cats["em_2016"] = {
          {31, "em_ggh_lowMjj"},
          {32, "em_qqh_lowMjj"},
          {33, "em_zttEmbed_lowMjj"},
          {34, "em_qcd_lowMjj"},
          {35, "em_tt_lowMjj"},

          {43, "em_zttEmbed_highMjj"},
          {44, "em_tt_highMjj"},
      };
      
      cats["tt_2016"] = {
          {31, "tt_ggh_lowMjj"},
          {32, "tt_qqh_lowMjj"},
          {33, "tt_zttEmbed_lowMjj"},
          {34, "tt_jetFakes_lowMjj"},

          {43, "tt_zttEmbed_highMjj"},
          {44, "tt_jetFakes_highMjj"},
      };
    }
    
    map<string,Categories> cats_cp;
    
    if (!do_mva) {
      if( era.find("2016") != std::string::npos ||  era.find("all") != std::string::npos) {
        cats_cp["em_2016"] = {
            {3, "em_dijet_loosemjj_lowboost"},
            {4, "em_dijet_loosemjj_boosted"},
            {5, "em_dijet_tightmjj_lowboost"},
            {6, "em_dijet_tightmjj_boosted"}

        };
        
        cats_cp["et_2016"] = {
            {3, "et_dijet_loosemjj_lowboost"},
            {4, "et_dijet_loosemjj_boosted"},       
            {5, "et_dijet_tightmjj_lowboost"},
            {6, "et_dijet_tightmjj_boosted"}

        };
        
        cats_cp["mt_2016"] = {
            {3, "mt_dijet_loosemjj_lowboost"},
            {4, "mt_dijet_loosemjj_boosted"},
            {5, "mt_dijet_tightmjj_lowboost"},
            {6, "mt_dijet_tightmjj_boosted"}
        };    
        
        cats_cp["tt_2016"] = {
            {3, "tt_dijet_loosemjj_lowboost"},
            {4, "tt_dijet_loosemjj_boosted"},
            {5, "tt_dijet_tightmjj_lowboost"},
            {6, "tt_dijet_tightmjj_boosted"} 
        };   
      } 
      if( era.find("2017") != std::string::npos ||  era.find("all") != std::string::npos) {
        cats_cp["em_2017"] = {
            {3, "em_dijet_loosemjj_lowboost"},
            {4, "em_dijet_loosemjj_boosted"},
            {5, "em_dijet_tightmjj_lowboost"},
            {6, "em_dijet_tightmjj_boosted"}

        };

        cats_cp["et_2017"] = {
            {3, "et_dijet_loosemjj_lowboost"},
            {4, "et_dijet_loosemjj_boosted"},
            {5, "et_dijet_tightmjj_lowboost"},
            {6, "et_dijet_tightmjj_boosted"}

        };

        cats_cp["mt_2017"] = {
            {3, "mt_dijet_loosemjj_lowboost"},
            {4, "mt_dijet_loosemjj_boosted"},
            {5, "mt_dijet_tightmjj_lowboost"},
            {6, "mt_dijet_tightmjj_boosted"}
        };

        cats_cp["tt_2017"] = {
            {3, "tt_dijet_loosemjj_lowboost"},
            {4, "tt_dijet_loosemjj_boosted"},
            {5, "tt_dijet_tightmjj_lowboost"},
            {6, "tt_dijet_tightmjj_boosted"}
        };
      }

    }
    else {
      cats_cp["em_2016"] = {
          
          {41, "em_ggh_highMjj"},
          {42, "em_qqh_highMjj"},

      };
      
      cats_cp["et_2016"] = {

          {41, "et_ggh_highMjj"},
          {42, "et_qqh_highMjj"},

      };
      
      cats_cp["mt_2016"] = {

          {41, "mt_ggh_highMjj"},
          {42, "mt_qqh_highMjj"},

      };    
      
      cats_cp["tt_2016"] = {

          {41, "tt_ggh_highMjj"},
          {42, "tt_qqh_highMjj"},

      };
    }

    if(do_control_plots) {
      cats_cp["et_2016"] = {};
      cats_cp["mt_2016"] = {};
      cats_cp["tt_2016"] = {};
      cats_cp["em_2016"] = {};
      cats["et_2016"] = {
        {100, "et_pt_1"},
        {101, "et_pt_2"},
        {102, "et_met"},
        {103, "et_pt_tt"},
        {104, "et_m_vis"},
        {105, "et_mjj"},
        //{106, "et_sjdphi"},
        {107, "et_n_jets"}, 
        {108, "et_m_sv"}
       };
       cats["mt_2016"] = {
        {100, "mt_pt_1"},
        {101, "mt_pt_2"},
        {102, "mt_met"},
        {103, "mt_pt_tt"},
        {104, "mt_m_vis"},
        {105, "mt_mjj"},
        //{106, "mt_sjdphi"},  
        {107, "mt_n_jets"},
        {108, "mt_m_sv"}
       };
       cats["tt_2016"] = {
        {100, "tt_pt_1"},
        {101, "tt_pt_2"},
        {102, "tt_met"},
        {103, "tt_pt_tt"},
        {104, "tt_m_vis"},
        {105, "tt_mjj"},
        //{106, "tt_sjdphi"},  
        {107, "tt_n_jets"},
        {108, "tt_m_sv"}
       };
       cats["em_2016"] = {
        {100, "em_pt_1"},
        {101, "em_pt_2"},
        {102, "em_met"},
        {103, "em_pt_tt"},
        {104, "em_m_vis"},
        {105, "em_mjj"},
        //{106, "em_sjdphi"},
        {107, "em_n_jets"},
        {108, "em_m_sv"}
       }; 
     }
    
    map<string, VString> sig_procs;
    sig_procs["ggH"] = {"ggH_ph_htt"};
    sig_procs["qqH"] = {"qqH_htt125","WH_htt125","ZH_htt125"}; // using JHU samples for qqH
    //sig_procs["qqH_BSM"] = {"qqHmm_htt","qqHps_htt"};
    sig_procs["ggHCP"] = {"ggHsm_htt", "ggHps_htt", "ggHmm_htt"};
    
    vector<string> masses = {"125"};    

    map<const std::string, float> sig_xsec_aachen;
    map<const std::string, float> sig_xsec_IC;
	
    sig_xsec_aachen["ggHsm_htt"] = 0.921684152;      
    sig_xsec_aachen["ggHmm_htt"] = 1.84349344;    
    sig_xsec_aachen["ggHps_htt"] = 0.909898616;    
    sig_xsec_aachen["qqHsm_htt"] = 0.689482928;    
    sig_xsec_aachen["qqHmm_htt"] = 0.12242788;    
    sig_xsec_aachen["qqHps_htt"] = 0.0612201968;

    sig_xsec_IC["ggHsm_htt"] = 0.3987;    
    sig_xsec_IC["ggHmm_htt"] = 0.7893;    
    sig_xsec_IC["ggHps_htt"] = 0.3858;    
    sig_xsec_IC["qqHsm_htt"] = 2.6707;    
    sig_xsec_IC["qqHmm_htt"] = 0.47421;    
    sig_xsec_IC["qqHps_htt"] = 0.2371314;    
    
    using ch::syst::bin_id;
    
    //! [part2]
    for(auto year: years) {
      for (auto chn : chns) {
          cb.AddObservations({"*"}, {"htt"}, {"13TeV"}, {chn+"_"+year}, cats[chn+"_"+year]);
          cb.AddObservations({"*"}, {"htt"}, {"13TeV"}, {chn+"_"+year}, cats_cp[chn+"_"+year]);

          cb.AddProcesses(   {"*"}, {"htt"}, {"13TeV"}, {chn+"_"+year}, bkg_procs[chn], cats[chn+"_"+year], false);
          cb.AddProcesses(   {"*"}, {"htt"}, {"13TeV"}, {chn+"_"+year}, bkg_procs[chn], cats_cp[chn+"_"+year], false);

          if(chn == "em" || chn == "et" || chn == "mt" || chn == "tt"){
            cb.AddProcesses({"*"},   {"htt"}, {"13TeV"}, {chn+"_"+year}, sig_procs["qqH"], cats[chn+"_"+year], false); // SM VBF/VH are added as backgrounds
            cb.AddProcesses({"*"},   {"htt"}, {"13TeV"}, {chn+"_"+year}, sig_procs["qqH"], cats_cp[chn+"_"+year], false);

            //cb.AddProcesses(masses,   {"htt"}, {"13TeV"}, {chn+"_"+year}, sig_procs["qqH_BSM"], cats[chn+"_"+year], true); // Non-SM VBF/VH are added as signal
            //cb.AddProcesses(masses,   {"htt"}, {"13TeV"}, {chn+"_"+year}, sig_procs["qqH_BSM"], cats_cp[chn+"_"+year], true);

            cb.AddProcesses(masses,   {"htt"}, {"13TeV"}, {chn+"_"+year}, sig_procs["ggHCP"], cats[chn+"_"+year], true);
            cb.AddProcesses(masses,   {"htt"}, {"13TeV"}, {chn+"_"+year}, sig_procs["ggHCP"], cats_cp[chn+"_"+year], true);
          }
      }
    } 
    //! [part4]
    
    
    ch::AddSMRun2Systematics(cb, 0, ttbar_fit, no_jec_split);
    
    if(no_shape_systs){
      cb.FilterSysts([&](ch::Systematic *s){
        return s->type().find("shape") != std::string::npos;
      });
    }
    

    if (! only_init.empty()) {
        std::cout << "Write datacards (without shapes) to directory \"" << only_init << "\" and quit." << std::endl;
        ch::CardWriter tmpWriter("$TAG/$ANALYSIS_$ERA_$CHANNEL_$BINID_$MASS.txt", "$TAG/dummy.root");
        tmpWriter.WriteCards(only_init, cb);
        
        return 0;
    }
            
    //! [part7]
    for(auto year: years) {
      for (string chn : chns){
          string channel = chn;
          string extra = "";
          if (year == "2017") extra = "/2017/";
          if(chn == "ttbar") channel = "em"; 
          cb.cp().channel({chn+"_"+year}).backgrounds().ExtractShapes(
                                                             input_dir[chn] + extra + "htt_"+channel+".inputs-sm-13TeV"+postfix+".root",
                                                             "$BIN/$PROCESS",
                                                             "$BIN/$PROCESS_$SYSTEMATIC");
          if(chn == "em" || chn == "et" || chn == "mt" || chn == "tt"){
            //cb.cp().channel({chn+"_"+year}).process(sig_procs["qqH_BSM"]).ExtractShapes(
            //                                                        input_dir[chn]+ extra + "htt_"+chn+".inputs-sm-13TeV"+postfix+".root",
            //                                                        "$BIN/$PROCESS$MASS",
            //                                                        "$BIN/$PROCESS$MASS_$SYSTEMATIC");
            cb.cp().channel({chn+"_"+year}).process(sig_procs["ggH"]).ExtractShapes(
                                                                    input_dir[chn] + extra +  "htt_"+chn+".inputs-sm-13TeV"+postfix+".root",
                                                                    "$BIN/$PROCESS$MASS",
                                                                    "$BIN/$PROCESS$MASS_$SYSTEMATIC");
            cb.cp().channel({chn+"_"+year}).process(sig_procs["ggHCP"]).ExtractShapes(
                                                                    input_dir[chn] + extra + "htt_"+chn+".inputs-sm-13TeV"+postfix+".root",
                                                                    "$BIN/$PROCESS$MASS",
                                                                    "$BIN/$PROCESS$MASS_$SYSTEMATIC");
          }
      }
    }    

    // de-correlate systematics for 2016 and 2017
    if((era.find("2016") != std::string::npos && era.find("2017") != std::string::npos) ||  era.find("all") != std::string::npos){
      std::cout << "Partially Decorrelating systematics for 2016/2017" << std::endl;
      Json::Value js;
      string json_file = string(getenv("CMSSW_BASE")) + "/src/CombineHarvester/HTTSMCP2016/scripts/correlations.json";
      js = ch::ExtractJsonFromFile(json_file);
      std::vector<std::string> keys = js.getMemberNames();
      for (std::vector<std::string>::const_iterator it = keys.begin(); it != keys.end(); ++it){
        string name = *it;
        double value = js[*it].asDouble();
        std::vector<string> chans_2016 = {"em","em_2016","et","et_2016","mt","mt_2016","tt","tt_2016","ttbar","ttbar_2016"};
        std::vector<string> chans_2017 = {"em_2017","et_2017","mt_2017","tt_2017","ttbar_2017"};
        DecorrelateSyst (cb, name, value, chans_2016, chans_2017);
      }
    }
    
    //Now delete processes with 0 yield
    cb.FilterProcs([&](ch::Process *p) {
        bool null_yield = !(p->rate() > 0.);
        if (null_yield){
            std::cout << "[Null yield] Removing process with null yield: \n ";
            std::cout << ch::Process::PrintHeader << *p << "\n";
            cb.FilterSysts([&](ch::Systematic *s){
                bool remove_syst = (MatchingProcess(*p,*s));
                return remove_syst;
            });
        }
        return null_yield;
    });   
    
    
    // And convert any shapes in the ttbar CRs to lnN:
    // Convert all shapes to lnN at this stage

    cb.cp().channel({"ttbar_2016","ttbar_2017"}).syst_type({"shape"}).ForEachSyst([](ch::Systematic *sys) {
        sys->set_type("lnN");
        if(sys->value_d() <0.001) {sys->set_value_d(0.001);};
        if(sys->value_u() <0.001) {sys->set_value_u(0.001);};
    });

    
    std::vector<std::string> all_prefit_bkgs = {
        "QCD","ZL","ZJ","ZTT","TTJ","TTT","TT",
        "W","W_rest","ZJ_rest","TTJ_rest","VVJ_rest","VV","VVT","VVJ",
        "ggH_hww125","qqH_hww125","EWKZ", "qqHsm_htt125", "qqH_htt125", "WH_htt125", "ZH_htt125"};
    
        ////! Option to scale rate
    std::vector< std::string > sig_processes = {"ggHsm_htt125","ggHmm_htt125","ggHps_htt125","qqHsm_htt125","qqHmm_htt125","qqHps_htt125"};
     
    if (!scale_sig_procs.empty()) {	
    	cb.cp().PrintAll();		
        cb.ForEachProc([sig_xsec_IC, sig_xsec_aachen](ch::Process *p) { if (sig_xsec_IC.count(p->process()) ){std::cout << "Scaling " << p->process() << std::endl;  p->set_rate(p->rate() * sig_xsec_IC.at(p->process())/sig_xsec_aachen.at(p->process()) ); };});                 	
    };
    
    if(!real_data){
         for (auto b : cb.cp().bin_set()) {
             std::cout << " - Replacing data with asimov in bin " << b << "\n";
             cb.cp().bin({b}).ForEachObs([&](ch::Observation *obs) {
               obs->set_shape(cb.cp().bin({b}).backgrounds().process(all_prefit_bkgs).GetShape()+cb.cp().bin({b}).signals().process({"ggHsm_htt", "ggH_htt"}).mass({"125"}).GetShape(), true);
               obs->set_rate(cb.cp().bin({b}).backgrounds().process(all_prefit_bkgs).GetRate()+cb.cp().bin({b}).signals().process({"ggHsm_htt", "ggH_htt"}).mass({"125"}).GetRate());
             });
           }
   }   


    
    
    // can auto-merge the bins with bbb uncertainty > 90% - may be better to merge these bins by hand though!
    auto rebin = ch::AutoRebin()
    .SetBinThreshold(0.)
    .SetBinUncertFraction(0.9)
    .SetRebinMode(1)
    .SetPerformRebin(true)
    .SetVerbosity(1);
    if(auto_rebin) rebin.Rebin(cb, cb);
  
  
    // At this point we can fix the negative bins
    std::cout << "Fixing negative bins\n";
    cb.ForEachProc([](ch::Process *p) {
      if (ch::HasNegativeBins(p->shape())) {
         std::cout << "[Negative bins] Fixing negative bins for " << p->bin()
                   << "," << p->process() << "\n";
        auto newhist = p->ClonedShape();
        ch::ZeroNegativeBins(newhist.get());
        // Set the new shape but do not change the rate, we want the rate to still
        // reflect the total integral of the events
        p->set_shape(std::move(newhist), false);
      }
    });
  
    cb.ForEachSyst([](ch::Systematic *s) {
      if (s->type().find("shape") == std::string::npos) return;            
      if (ch::HasNegativeBins(s->shape_u()) || ch::HasNegativeBins(s->shape_d())) {
         std::cout << "[Negative bins] Fixing negative bins for syst" << s->bin()
               << "," << s->process() << "," << s->name() << "\n";
        auto newhist_u = s->ClonedShapeU();
        auto newhist_d = s->ClonedShapeD();
        ch::ZeroNegativeBins(newhist_u.get());
        ch::ZeroNegativeBins(newhist_d.get());
        // Set the new shape but do not change the rate, we want the rate to still
        // reflect the total integral of the events
        s->set_shapes(std::move(newhist_u), std::move(newhist_d), nullptr);
      }
  });

  cb.ForEachSyst([](ch::Systematic *s) {
      if (s->type().find("shape") == std::string::npos) return;
      if(!(s->value_d()<0.001 || s->value_u()<0.001)) return;
      std::cout << "[Negative yield] Fixing negative yield for syst" << s->bin()
               << "," << s->process() << "," << s->name() << "\n";
      if(s->value_u()<0.001){
         s->set_value_u(0.001);
         s->set_type("lnN");
      }
      if(s->value_d()<0.001){
         s->set_value_d(0.001);
         s->set_type("lnN");
      }
  });

    // set b-tag uncertainties to lnN
    cb.cp().ForEachSyst([](ch::Systematic *s) {
      if (s->type().find("shape") == std::string::npos || s->type().find("CMS_eff_b") == std::string::npos) return;
         s->set_type("lnN");
    });
    
    ////! [part8]
    // add bbb uncertainties for all backgrounds
    auto bbb = ch::BinByBinFactory()
    .SetPattern("CMS_$ANALYSIS_$CHANNEL_$BIN_$ERA_$PROCESS_bin_$#")
    .SetAddThreshold(0.)
    .SetMergeThreshold(0.4)
    .SetFixNorm(false);
    bbb.MergeBinErrors(cb.cp().backgrounds());
    bbb.AddBinByBin(cb.cp().backgrounds(), cb);

    // add bbb uncertainties for the signal but only if uncertainties are > 5% and only for categories with significant amount of signal events to reduce the total number of bbb uncertainties
<<<<<<< HEAD
    //auto bbb_sig = ch::BinByBinFactory()
    //.SetPattern("CMS_$ANALYSIS_$CHANNEL_$BIN_$ERA_$PROCESS_bin_$#")
    //.SetAddThreshold(0.)//0.05
    //.SetMergeThreshold(0.0)
    //.SetFixNorm(false);
	    //bbb_sig.AddBinByBin(cb.cp().signals().process({"qqHmm_htt","qqHps_htt","WHmm_htt","WHps_htt","ZHmm_htt","ZHps_htt"},false).bin_id({1,2,3,4,5,6,31,32,41,42}),cb); 

	    
	    //// rename embedded energy-scale uncertainties so that they are not correlated with MC energy-scales
	    //cb.cp().process({"EmbedZTT"}).RenameSystematic(cb,"CMS_scale_e_13TeV","CMS_scale_embedded_e_13TeV"); 
	    //cb.cp().process({"EmbedZTT"}).RenameSystematic(cb,"CMS_scale_t_1prong_13TeV","CMS_scale_embedded_t_1prong_13TeV");
	    //cb.cp().process({"EmbedZTT"}).RenameSystematic(cb,"CMS_scale_t_1prong1pizero_13TeV","CMS_scale_embedded_t_1prong1pizero_13TeV");
	    //cb.cp().process({"EmbedZTT"}).RenameSystematic(cb,"CMS_scale_t_3prong_13TeV","CMS_scale_embedded_t_3prong_13TeV");

	 
	    // This function modifies every entry to have a standardised bin name of
	    // the form: {analysis}_{channel}_{bin_id}_{era}
	    // which is commonly used in the htt analyses
	    ch::SetStandardBinNames(cb);
	    //! [part8]
	    

	    //! [part9]
	    // First we generate a set of bin names:
	    

	    //Write out datacards. Naming convention important for rest of workflow. We
	    //make one directory per chn-cat, one per chn and cmb. In this code we only
	    //store the individual datacards for each directory to be combined later, but
	    //note that it's also possible to write out the full combined card with CH
	    string output_prefix = "output/";
	    if(output_folder.compare(0,1,"/") == 0) output_prefix="";
	    ch::CardWriter writer(output_prefix + output_folder + "/$TAG/$MASS/$BIN.txt",
			    output_prefix + output_folder + "/$TAG/common/htt_input.root");
	    
	    
	    if(!do_control_plots) writer.WriteCards("cmb", cb);
	    //Add all di-jet categories combined
	    writer.WriteCards("htt_0jet", cb.cp().bin_id({1}));
	    writer.WriteCards("htt_boosted", cb.cp().bin_id({2}));
	    writer.WriteCards("htt_01jet", cb.cp().bin_id({1,2}));
	    writer.WriteCards("htt_dijet", cb.cp().bin_id({3,4,5,6}));
	    for (auto chn : cb.channel_set()) {
		 writer.WriteCards("htt_"+chn+"_dijet", cb.cp().channel({chn}).bin_id({3,4,5,6}));  
=======
    // auto bbb_sig = ch::BinByBinFactory()
    // .SetPattern("CMS_$ANALYSIS_$CHANNEL_$BIN_$ERA_$PROCESS_bin_$#")
    // .SetAddThreshold(0.05)
    // .SetMergeThreshold(0.0)
    // .SetFixNorm(false);
    // bbb_sig.AddBinByBin(cb.cp().signals().process({"qqHmm_htt","qqHps_htt","WHmm_htt","WHps_htt","ZHmm_htt","ZHps_htt"},false).bin_id({1,2,3,4,5,6,31,32,41,42}),cb); 

    
    //// rename embedded energy-scale uncertainties so that they are not correlated with MC energy-scales
    //cb.cp().process({"EmbedZTT"}).RenameSystematic(cb,"CMS_scale_e_13TeV","CMS_scale_embedded_e_13TeV"); 
    //cb.cp().process({"EmbedZTT"}).RenameSystematic(cb,"CMS_scale_t_1prong_13TeV","CMS_scale_embedded_t_1prong_13TeV");
    //cb.cp().process({"EmbedZTT"}).RenameSystematic(cb,"CMS_scale_t_1prong1pizero_13TeV","CMS_scale_embedded_t_1prong1pizero_13TeV");
    //cb.cp().process({"EmbedZTT"}).RenameSystematic(cb,"CMS_scale_t_3prong_13TeV","CMS_scale_embedded_t_3prong_13TeV");
    
     std::vector<std::string> all_sig_procs = {
         "ggH_htt","qqH_htt","WH_htt","ZH_htt",
         "ggHsm_htt", "ggHps_htt", "ggHmm_htt","qqHsm_htt", "qqHps_htt", 
         "qqHmm_htt","qqH_htt125","qqHsm_htt125", "qqHps_htt125", "qqHmm_htt125",
         "WH_htt125","ZH_htt125","ggH_ph_htt","ggHsm_jhu_htt","ggHps_jhu_htt","ggHmm_jhu_htt"
     };
     std::vector<std::string> all_mc_bkgs = {
         "ZL","ZLL","ZJ","ZTT","TTJ","TTT","TT",
         "W","VV","VVT","VVJ",
         "ggH_hww125","qqH_hww125","EWKZ"
     };
 
    // This function modifies every entry to have a standardised bin name of
    // the form: {analysis}_{channel}_{bin_id}_{era}
    // which is commonly used in the htt analyses
    ch::SetStandardBinNames(cb);
    //! [part8]
    

    //! [part9]
    // First we generate a set of bin names:
    

    //Write out datacards. Naming convention important for rest of workflow. We
    //make one directory per chn-cat, one per chn and cmb. In this code we only
    //store the individual datacards for each directory to be combined later, but
    //note that it's also possible to write out the full combined card with CH
    string output_prefix = "output/";
    if(output_folder.compare(0,1,"/") == 0) output_prefix="";
    ch::CardWriter writer(output_prefix + output_folder + "/$TAG/$MASS/$BIN.txt",
		    output_prefix + output_folder + "/$TAG/common/htt_input.root");
    
    
    writer.WriteCards("cmb", cb);
    //Add all di-jet categories combined
    writer.WriteCards("htt_dijet", cb.cp().bin_id({3,4,5,6}));
    for (auto chn : cb.channel_set()) {

>>>>>>> 7bc436b4
        // per-channel
	    writer.WriteCards(chn, cb.cp().channel({chn}));
        // And per-channel-category
        if (!do_mva) {
          writer.WriteCards("htt_"+chn+"_1_13TeV", cb.cp().channel({chn}).bin_id({1}));
          writer.WriteCards("htt_"+chn+"_2_13TeV", cb.cp().channel({chn}).bin_id({2}));
	  writer.WriteCards("htt_"+chn+"_3_13TeV", cb.cp().channel({chn}).bin_id({3}));
	  writer.WriteCards("htt_"+chn+"_4_13TeV", cb.cp().channel({chn}).bin_id({4}));
          writer.WriteCards("htt_"+chn+"_5_13TeV", cb.cp().channel({chn}).bin_id({5}));
          writer.WriteCards("htt_"+chn+"_6_13TeV", cb.cp().channel({chn}).bin_id({6}));
	}
        else {
          writer.WriteCards("htt_"+chn+"_31_13TeV", cb.cp().channel({chn}).bin_id({31}));
          writer.WriteCards("htt_"+chn+"_32_13TeV", cb.cp().channel({chn}).bin_id({32}));
          writer.WriteCards("htt_"+chn+"_33_13TeV", cb.cp().channel({chn}).bin_id({33}));
          writer.WriteCards("htt_"+chn+"_34_13TeV", cb.cp().channel({chn}).bin_id({34}));
          writer.WriteCards("htt_"+chn+"_35_13TeV", cb.cp().channel({chn}).bin_id({35}));
          writer.WriteCards("htt_"+chn+"_36_13TeV", cb.cp().channel({chn}).bin_id({36}));
          writer.WriteCards("htt_"+chn+"_37_13TeV", cb.cp().channel({chn}).bin_id({37}));
          writer.WriteCards("htt_"+chn+"_38_13TeV", cb.cp().channel({chn}).bin_id({38}));
          writer.WriteCards("htt_"+chn+"_39_13TeV", cb.cp().channel({chn}).bin_id({39}));
          writer.WriteCards("htt_"+chn+"_41_13TeV", cb.cp().channel({chn}).bin_id({41}));
          writer.WriteCards("htt_"+chn+"_42_13TeV", cb.cp().channel({chn}).bin_id({42}));
          writer.WriteCards("htt_"+chn+"_43_13TeV", cb.cp().channel({chn}).bin_id({43}));
          writer.WriteCards("htt_"+chn+"_44_13TeV", cb.cp().channel({chn}).bin_id({44}));
          writer.WriteCards("htt_"+chn+"_45_13TeV", cb.cp().channel({chn}).bin_id({45}));
          writer.WriteCards("htt_"+chn+"_46_13TeV", cb.cp().channel({chn}).bin_id({46}));
          writer.WriteCards("htt_"+chn+"_47_13TeV", cb.cp().channel({chn}).bin_id({47}));
          writer.WriteCards("htt_"+chn+"_48_13TeV", cb.cp().channel({chn}).bin_id({48}));
          writer.WriteCards("htt_"+chn+"_49_13TeV", cb.cp().channel({chn}).bin_id({49}));
          writer.WriteCards("htt_"+chn+"_lowMjj_13TeV", cb.cp().channel({chn}).bin_id({31,32,33,34,35,36,37,38,39}));
          writer.WriteCards("htt_"+chn+"_highMjj_13TeV", cb.cp().channel({chn}).bin_id({41,42,43,44,45,46,47,48,49}));
        }
        
        
    }
    
    writer.WriteCards("htt_cmb_bkgs_13TeV", cb.cp().bin_id({33,34,35,36,37,38,39,43,44,45}));
    writer.WriteCards("htt_cmb_highMjj_13TeV", cb.cp().bin_id({41,42,43,44,45,46,47}));
    
    cb.PrintAll();
    cout << " done\n";
    
    
}<|MERGE_RESOLUTION|>--- conflicted
+++ resolved
@@ -698,105 +698,51 @@
     bbb.AddBinByBin(cb.cp().backgrounds(), cb);
 
     // add bbb uncertainties for the signal but only if uncertainties are > 5% and only for categories with significant amount of signal events to reduce the total number of bbb uncertainties
-<<<<<<< HEAD
-    //auto bbb_sig = ch::BinByBinFactory()
-    //.SetPattern("CMS_$ANALYSIS_$CHANNEL_$BIN_$ERA_$PROCESS_bin_$#")
-    //.SetAddThreshold(0.)//0.05
-    //.SetMergeThreshold(0.0)
-    //.SetFixNorm(false);
-	    //bbb_sig.AddBinByBin(cb.cp().signals().process({"qqHmm_htt","qqHps_htt","WHmm_htt","WHps_htt","ZHmm_htt","ZHps_htt"},false).bin_id({1,2,3,4,5,6,31,32,41,42}),cb); 
-
-	    
-	    //// rename embedded energy-scale uncertainties so that they are not correlated with MC energy-scales
-	    //cb.cp().process({"EmbedZTT"}).RenameSystematic(cb,"CMS_scale_e_13TeV","CMS_scale_embedded_e_13TeV"); 
-	    //cb.cp().process({"EmbedZTT"}).RenameSystematic(cb,"CMS_scale_t_1prong_13TeV","CMS_scale_embedded_t_1prong_13TeV");
-	    //cb.cp().process({"EmbedZTT"}).RenameSystematic(cb,"CMS_scale_t_1prong1pizero_13TeV","CMS_scale_embedded_t_1prong1pizero_13TeV");
-	    //cb.cp().process({"EmbedZTT"}).RenameSystematic(cb,"CMS_scale_t_3prong_13TeV","CMS_scale_embedded_t_3prong_13TeV");
-
-	 
-	    // This function modifies every entry to have a standardised bin name of
-	    // the form: {analysis}_{channel}_{bin_id}_{era}
-	    // which is commonly used in the htt analyses
-	    ch::SetStandardBinNames(cb);
-	    //! [part8]
-	    
-
-	    //! [part9]
-	    // First we generate a set of bin names:
-	    
-
-	    //Write out datacards. Naming convention important for rest of workflow. We
-	    //make one directory per chn-cat, one per chn and cmb. In this code we only
-	    //store the individual datacards for each directory to be combined later, but
-	    //note that it's also possible to write out the full combined card with CH
-	    string output_prefix = "output/";
-	    if(output_folder.compare(0,1,"/") == 0) output_prefix="";
-	    ch::CardWriter writer(output_prefix + output_folder + "/$TAG/$MASS/$BIN.txt",
-			    output_prefix + output_folder + "/$TAG/common/htt_input.root");
-	    
-	    
-	    if(!do_control_plots) writer.WriteCards("cmb", cb);
-	    //Add all di-jet categories combined
-	    writer.WriteCards("htt_0jet", cb.cp().bin_id({1}));
-	    writer.WriteCards("htt_boosted", cb.cp().bin_id({2}));
-	    writer.WriteCards("htt_01jet", cb.cp().bin_id({1,2}));
-	    writer.WriteCards("htt_dijet", cb.cp().bin_id({3,4,5,6}));
-	    for (auto chn : cb.channel_set()) {
+    auto bbb_sig = ch::BinByBinFactory()
+    .SetPattern("CMS_$ANALYSIS_$CHANNEL_$BIN_$ERA_$PROCESS_bin_$#")
+    .SetAddThreshold(0.05)
+    .SetMergeThreshold(0.0)
+    .SetFixNorm(false);
+    bbb_sig.AddBinByBin(cb.cp().signals().process({"qqHmm_htt","qqHps_htt","WHmm_htt","WHps_htt","ZHmm_htt","ZHps_htt"},false).bin_id({1,2,3,4,5,6,31,32,41,42}),cb); 
+
+	
+	//// rename embedded energy-scale uncertainties so that they are not correlated with MC energy-scales
+	//cb.cp().process({"EmbedZTT"}).RenameSystematic(cb,"CMS_scale_e_13TeV","CMS_scale_embedded_e_13TeV"); 
+	//cb.cp().process({"EmbedZTT"}).RenameSystematic(cb,"CMS_scale_t_1prong_13TeV","CMS_scale_embedded_t_1prong_13TeV");
+	//cb.cp().process({"EmbedZTT"}).RenameSystematic(cb,"CMS_scale_t_1prong1pizero_13TeV","CMS_scale_embedded_t_1prong1pizero_13TeV");
+	//cb.cp().process({"EmbedZTT"}).RenameSystematic(cb,"CMS_scale_t_3prong_13TeV","CMS_scale_embedded_t_3prong_13TeV");
+
+	
+	// This function modifies every entry to have a standardised bin name of
+	// the form: {analysis}_{channel}_{bin_id}_{era}
+	// which is commonly used in the htt analyses
+	ch::SetStandardBinNames(cb);
+	//! [part8]
+	
+
+	//! [part9]
+	// First we generate a set of bin names:
+	
+
+	//Write out datacards. Naming convention important for rest of workflow. We
+	//make one directory per chn-cat, one per chn and cmb. In this code we only
+	//store the individual datacards for each directory to be combined later, but
+	//note that it's also possible to write out the full combined card with CH
+	string output_prefix = "output/";
+	if(output_folder.compare(0,1,"/") == 0) output_prefix="";
+	ch::CardWriter writer(output_prefix + output_folder + "/$TAG/$MASS/$BIN.txt",
+	    	    output_prefix + output_folder + "/$TAG/common/htt_input.root");
+	
+	
+	if(!do_control_plots) writer.WriteCards("cmb", cb);
+	//Add all di-jet categories combined
+	writer.WriteCards("htt_0jet", cb.cp().bin_id({1}));
+	writer.WriteCards("htt_boosted", cb.cp().bin_id({2}));
+	writer.WriteCards("htt_01jet", cb.cp().bin_id({1,2}));
+	writer.WriteCards("htt_dijet", cb.cp().bin_id({3,4,5,6}));
+	for (auto chn : cb.channel_set()) {
 		 writer.WriteCards("htt_"+chn+"_dijet", cb.cp().channel({chn}).bin_id({3,4,5,6}));  
-=======
-    // auto bbb_sig = ch::BinByBinFactory()
-    // .SetPattern("CMS_$ANALYSIS_$CHANNEL_$BIN_$ERA_$PROCESS_bin_$#")
-    // .SetAddThreshold(0.05)
-    // .SetMergeThreshold(0.0)
-    // .SetFixNorm(false);
-    // bbb_sig.AddBinByBin(cb.cp().signals().process({"qqHmm_htt","qqHps_htt","WHmm_htt","WHps_htt","ZHmm_htt","ZHps_htt"},false).bin_id({1,2,3,4,5,6,31,32,41,42}),cb); 
-
-    
-    //// rename embedded energy-scale uncertainties so that they are not correlated with MC energy-scales
-    //cb.cp().process({"EmbedZTT"}).RenameSystematic(cb,"CMS_scale_e_13TeV","CMS_scale_embedded_e_13TeV"); 
-    //cb.cp().process({"EmbedZTT"}).RenameSystematic(cb,"CMS_scale_t_1prong_13TeV","CMS_scale_embedded_t_1prong_13TeV");
-    //cb.cp().process({"EmbedZTT"}).RenameSystematic(cb,"CMS_scale_t_1prong1pizero_13TeV","CMS_scale_embedded_t_1prong1pizero_13TeV");
-    //cb.cp().process({"EmbedZTT"}).RenameSystematic(cb,"CMS_scale_t_3prong_13TeV","CMS_scale_embedded_t_3prong_13TeV");
-    
-     std::vector<std::string> all_sig_procs = {
-         "ggH_htt","qqH_htt","WH_htt","ZH_htt",
-         "ggHsm_htt", "ggHps_htt", "ggHmm_htt","qqHsm_htt", "qqHps_htt", 
-         "qqHmm_htt","qqH_htt125","qqHsm_htt125", "qqHps_htt125", "qqHmm_htt125",
-         "WH_htt125","ZH_htt125","ggH_ph_htt","ggHsm_jhu_htt","ggHps_jhu_htt","ggHmm_jhu_htt"
-     };
-     std::vector<std::string> all_mc_bkgs = {
-         "ZL","ZLL","ZJ","ZTT","TTJ","TTT","TT",
-         "W","VV","VVT","VVJ",
-         "ggH_hww125","qqH_hww125","EWKZ"
-     };
- 
-    // This function modifies every entry to have a standardised bin name of
-    // the form: {analysis}_{channel}_{bin_id}_{era}
-    // which is commonly used in the htt analyses
-    ch::SetStandardBinNames(cb);
-    //! [part8]
-    
-
-    //! [part9]
-    // First we generate a set of bin names:
-    
-
-    //Write out datacards. Naming convention important for rest of workflow. We
-    //make one directory per chn-cat, one per chn and cmb. In this code we only
-    //store the individual datacards for each directory to be combined later, but
-    //note that it's also possible to write out the full combined card with CH
-    string output_prefix = "output/";
-    if(output_folder.compare(0,1,"/") == 0) output_prefix="";
-    ch::CardWriter writer(output_prefix + output_folder + "/$TAG/$MASS/$BIN.txt",
-		    output_prefix + output_folder + "/$TAG/common/htt_input.root");
-    
-    
-    writer.WriteCards("cmb", cb);
-    //Add all di-jet categories combined
-    writer.WriteCards("htt_dijet", cb.cp().bin_id({3,4,5,6}));
-    for (auto chn : cb.channel_set()) {
-
->>>>>>> 7bc436b4
+
         // per-channel
 	    writer.WriteCards(chn, cb.cp().channel({chn}));
         // And per-channel-category
