--- conflicted
+++ resolved
@@ -18,11 +18,7 @@
     using ch::syst::bin;
     using ch::JoinStr;
     
-<<<<<<< HEAD
-    void AddSMRun2Systematics(CombineHarvester & cb, int control_region, bool mm_fit, bool ttbar_fit, bool no_jec_split) {
-=======
-    void __attribute__((optimize("O0"))) AddSMRun2Systematics(CombineHarvester & cb, int control_region, bool mm_fit, bool ttbar_fit, bool dijet_2d, bool no_jec_split) {
->>>>>>> f553ba7f
+    void __attribute__((optimize("O0"))) AddSMRun2Systematics(CombineHarvester & cb, int control_region, bool mm_fit, bool ttbar_fit, bool no_jec_split) {
         // Create a CombineHarvester clone that only contains the signal
         // categories
         //
