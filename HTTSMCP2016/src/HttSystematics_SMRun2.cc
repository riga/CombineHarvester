--- conflicted
+++ resolved
@@ -28,15 +28,9 @@
         //
         
         
-<<<<<<< HEAD
-        std::vector<std::string> sig_procs = {"ggH_htt","qqH_htt","WH_htt","ZH_htt","ggHsm_htt", "ggHps_htt", "ggHmm_htt","ggH2jsm_htt", "ggH2jps_htt", "ggH2jmm_htt","qqHsm_htt", "qqHps_htt", "qqHmm_htt","qqH_htt125""qqHsm_htt125", "qqHps_htt125", "qqHmm_htt125","WH_htt125","ZH_htt125","ggH_ph_htt","ggHsm_jhu_htt","ggHps_jhu_htt","ggHmm_jhu_htt"};
+        std::vector<std::string> sig_procs = {"ggH_htt","qqH_htt","WH_htt","ZH_htt","ggHsm_htt", "ggHps_htt", "ggHmm_htt","ggH2jsm_htt", "ggH2jps_htt", "ggH2jmm_htt","qqHsm_htt", "qqHps_htt", "qqHmm_htt","qqH_htt125","qqHsm_htt125", "qqHps_htt125", "qqHmm_htt125","WH_htt125","ZH_htt125","ggH_ph_htt","ggHsm_jhu_htt","ggHps_jhu_htt","ggHmm_jhu_htt"};
         std::vector<std::string> ggH_sig_procs = {"ggH_htt","ggHsm_htt", "ggHps_htt", "ggHmm_htt","ggH2jsm_htt", "ggH2jps_htt", "ggH2jmm_htt","ggH_ph_htt","ggHsm_jhu_htt","ggHps_jhu_htt","ggHmm_jhu_htt"};
-        std::vector<std::string> qqH_sig_procs = {"qqH_htt""qqHsm_htt", "qqHps_htt", "qqHmm_htt", "qqH_htt125","qqHsm_htt125", "qqHps_htt125", "qqHmm_htt125","WH_htt125","ZH_htt125"};
-=======
-        std::vector<std::string> sig_procs = {"ggH_htt","qqH_htt","WH_htt","ZH_htt","ggHsm_htt", "ggHps_htt", "ggHmm_htt","qqHsm_htt", "qqHps_htt", "qqHmm_htt","qqH_htt125","qqHsm_htt125", "qqHps_htt125", "qqHmm_htt125","WH_htt125","ZH_htt125"};
-        std::vector<std::string> ggH_sig_procs = {"ggH_htt","ggHsm_htt", "ggHps_htt", "ggHmm_htt"};
-        std::vector<std::string> qqH_sig_procs = {"qqH_htt""qqHsm_htt", "qqHps_htt", "qqHmm_htt", "qqH_htt125", "qqHsm_htt125", "qqHps_htt125", "qqHmm_htt125","WH_htt125","ZH_htt125"};
->>>>>>> d877a529
+        std::vector<std::string> qqH_sig_procs = {"qqH_htt","qqHsm_htt", "qqHps_htt", "qqHmm_htt", "qqH_htt125","qqHsm_htt125", "qqHps_htt125", "qqHmm_htt125","WH_htt125","ZH_htt125"};
         
         // N.B. when adding this list of backgrounds to a nuisance, only
         // the backgrounds that are included in the background process
@@ -169,25 +163,15 @@
         //##############################################################################
         //  b tag and mistag rate  efficiencies (update me)
         //##############################################################################
-<<<<<<< HEAD
  
         cb.cp().process(JoinStr({sig_procs, all_mc_bkgs})).channel({"em","et","mt"}).AddSyst(cb,
                                              "CMS_eff_b_$ERA", "shape", SystMap<>::init(1.00));
         cb.cp().process(JoinStr({sig_procs, all_mc_bkgs})).channel({"em","et","mt"}).AddSyst(cb,
                                              "CMS_fake_b_$ERA", "shape", SystMap<>::init(1.00));
-
-        // for mva approach need to add the b-tag uncertainties also for the tt channel b-jet variables are included in mva
-=======
-        
-        cb.cp().AddSyst(cb, "CMS_htt_eff_b_$ERA", "lnN", SystMap<channel, bin_id, process>::init
-                        ({"em","et","mt"}, {1,31,32,33,34,35,36,37}, {"TTJ","TTT","TT"}, 1.035));
-        cb.cp().AddSyst(cb, "CMS_htt_eff_b_$ERA", "lnN", SystMap<channel, bin_id, process>::init
-                        ({"em","et","mt"}, {2,3,4,41,42,43,44,45,46,47}, {"TTJ","TTT","TT"}, 1.05));
-
-        cb.cp().AddSyst(cb, "CMS_htt_eff_b_$ERA", "lnN", SystMap<channel, bin_id, process>::init
-                        ({"em","et","mt"}, {2,3,4,41,42,43,44,45,46,47}, {"VV","VVT","VVJ"}, 1.015)); // Mainly SingleTop
-        // need to update numbers for mt and et channles just set these the same as em channel for nowt
->>>>>>> d877a529
+        cb.cp().process(JoinStr({sig_procs, all_mc_bkgs})).channel({"tt"}).bin_id({31,32,33,34,35,36,37,41,42,43,44,45,46,47}).AddSyst(cb,
+                                             "CMS_eff_b_$ERA", "shape", SystMap<>::init(1.00));
+        cb.cp().process(JoinStr({sig_procs, all_mc_bkgs})).channel({"tt"}).bin_id({31,32,33,34,35,36,37,41,42,43,44,45,46,47}).AddSyst(cb,
+                                             "CMS_fake_b_$ERA", "shape", SystMap<>::init(1.00));
         
         //##############################################################################
         //  Electron, muon and tau energy Scale
@@ -226,64 +210,11 @@
         // MET Systematic shapes - recoil uncertainties for recoil corrected met, unclustered energy uncertainty for samples with no recoil correction, jes uncertainties propogated to met for samples with no recoil correction
         cb.cp().process({"TT","TTJ","TTT","VV","VVJ","VVT"}).AddSyst(cb,
                                                   "CMS_scale_met_unclustered_$ERA", "shape", SystMap<>::init(1.00));
-<<<<<<< HEAD
+
         cb.cp().process(JoinStr({sig_procs, {"ZTT","ZLL","ZL","ZJ","EWKZ","W"}})).AddSyst(cb,
                                                   "CMS_htt_boson_reso_met_$ERA", "shape", SystMap<>::init(1.00)); 
         cb.cp().process(JoinStr({sig_procs, {"ZTT","ZLL","ZL","ZJ","EWKZ","W"}})).AddSyst(cb,
                                                   "CMS_htt_boson_scale_met_$ERA", "shape", SystMap<>::init(1.00));
-=======
-        
-        // recoil uncertainties need to be split by njets. W effectivly has njets+1 (due to tau/electron from fake jet)
-        
-        cb.cp().process(JoinStr({sig_procs, {"ZTT","ZLL","ZL","ZJ","EWKZ"}})).channel({"et","mt","em"}).bin_id({1,10,11,12,31,32,33,34,35,36,37}).AddSyst(cb,
-                                                  "CMS_htt_boson_reso_met_0Jet_$ERA", "shape", SystMap<>::init(1.00));
-        cb.cp().process(JoinStr({sig_procs, {"ZTT","ZLL","ZL","ZJ","EWKZ"}})).channel({"tt"}).bin_id({1,10,31,32,33,34,35,36,37}).AddSyst(cb,
-                                                  "CMS_htt_boson_reso_met_0Jet_$ERA", "shape", SystMap<>::init(1.00));
-        cb.cp().process(JoinStr({sig_procs, {"ZTT","ZLL","ZL","ZJ","EWKZ"}})).channel({"et","mt","em"}).bin_id({1,10,11,12,31,32,33,34,35,36,37}).AddSyst(cb,
-                                                  "CMS_htt_boson_scale_met_0Jet_$ERA", "shape", SystMap<>::init(1.00));
-        cb.cp().process(JoinStr({sig_procs, {"ZTT","ZLL","ZL","ZJ","EWKZ"}})).channel({"tt"}).bin_id({1,10,31,32,33,34,35,36,37}).AddSyst(cb,
-                                                  "CMS_htt_boson_scale_met_0Jet_$ERA", "shape", SystMap<>::init(1.00));
-        
-        cb.cp().process(JoinStr({sig_procs, {"ZTT","ZLL","ZL","ZJ","EWKZ"}})).channel({"et","mt","em"}).bin_id({2,13,14,15,31,32,33,34,35,36,37}).AddSyst(cb,
-                                                  "CMS_htt_boson_reso_met_1Jet_$ERA", "shape", SystMap<>::init(1.00));
-        cb.cp().process({"W"}).channel({"et","mt","em"}).bin_id({1,10,11,12,31,32,33,34,35,36,37}).AddSyst(cb,
-                                                  "CMS_htt_boson_reso_met_1Jet_$ERA", "shape", SystMap<>::init(1.00));
-        cb.cp().process(JoinStr({sig_procs, {"ZTT","ZLL","ZL","ZJ","EWKZ"}})).channel({"tt"}).bin_id({2,11,31,32,33,34,35,36,37}).AddSyst(cb,
-                                                  "CMS_htt_boson_reso_met_1Jet_$ERA", "shape", SystMap<>::init(1.00));
-        cb.cp().process({"W"}).channel({"tt"}).bin_id({1,10,31,32,33,34,35,36,37}).AddSyst(cb,
-                                                  "CMS_htt_boson_reso_met_1Jet_$ERA", "shape", SystMap<>::init(1.00));
-        cb.cp().process(JoinStr({sig_procs, {"ZTT","ZLL","ZL","ZJ","EWKZ"}})).channel({"et","mt","em"}).bin_id({2,13,14,15,31,32,33,34,35,36,37}).AddSyst(cb,
-                                                  "CMS_htt_boson_scale_met_1Jet_$ERA", "shape", SystMap<>::init(1.00));
-        cb.cp().process({"W"}).channel({"et","mt","em"}).bin_id({1,10,11,12,31,32,33,34,35,36,37}).AddSyst(cb,
-                                                  "CMS_htt_boson_scale_met_1Jet_$ERA", "shape", SystMap<>::init(1.00));
-        cb.cp().process(JoinStr({sig_procs, {"ZTT","ZLL","ZL","ZJ","EWKZ"}})).channel({"tt"}).bin_id({2,11,31,32,33,34,35,36,37}).AddSyst(cb,
-                                                  "CMS_htt_boson_scale_met_1Jet_$ERA", "shape", SystMap<>::init(1.00));
-        cb.cp().process({"W"}).channel({"tt"}).bin_id({1,10,31,32,33,34,35,36,37}).AddSyst(cb,
-                                                  "CMS_htt_boson_scale_met_1Jet_$ERA", "shape", SystMap<>::init(1.00));
-        
-        cb.cp().process(JoinStr({sig_procs, {"W","ZTT","ZLL","ZL","ZJ","EWKZ"}})).channel({"et","mt","em"}).bin_id({2,13,14,15,3,4,16,17,18,20,41,42,43,44,45,46,47}).AddSyst(cb,
-                                                  "CMS_htt_boson_reso_met_2Jet_$ERA", "shape", SystMap<>::init(1.00));
-        cb.cp().process(JoinStr({sig_procs, {"W","ZTT","ZLL","ZL","ZJ","EWKZ"}})).channel({"tt"}).bin_id({2,11,3,4,12,13,41,42,43,44,45,46,47}).AddSyst(cb,
-                                                  "CMS_htt_boson_reso_met_2Jet_$ERA", "shape", SystMap<>::init(1.00));
-        cb.cp().process(JoinStr({sig_procs, {"W","ZTT","ZLL","ZL","ZJ","EWKZ"}})).channel({"et","mt","em"}).bin_id({2,13,14,15,3,4,16,17,18,20,41,42,43,44,45,46,47}).AddSyst(cb,
-                                                  "CMS_htt_boson_scale_met_2Jet_$ERA", "shape", SystMap<>::init(1.00));
-        cb.cp().process(JoinStr({sig_procs, {"W","ZTT","ZLL","ZL","ZJ","EWKZ"}})).channel({"tt"}).bin_id({2,11,3,4,12,13,41,42,43,44,45,46,47}).AddSyst(cb,
-                                                  "CMS_htt_boson_scale_met_2Jet_$ERA", "shape", SystMap<>::init(1.00));
-
-
-        if(ttbar_fit){        
-          cb.cp().process(JoinStr({sig_procs, {"W","ZTT","ZLL","ZL","ZJ","EWKZ"}})).channel({"ttbar"}).AddSyst(cb,
-                                                    "CMS_htt_boson_reso_met_1Jet_$ERA", "shape", SystMap<>::init(1.00));
-          cb.cp().process(JoinStr({sig_procs, {"W","ZTT","ZLL","ZL","ZJ","EWKZ"}})).channel({"ttbar"}).AddSyst(cb,
-                                                    "CMS_htt_boson_scale_met_1Jet_$ERA", "shape", SystMap<>::init(1.00));
-          cb.cp().process(JoinStr({sig_procs, {"W","ZTT","ZLL","ZL","ZJ","EWKZ"}})).channel({"ttbar"}).AddSyst(cb,
-                                                    "CMS_htt_boson_reso_met_2Jet_$ERA", "shape", SystMap<>::init(1.00));
-          cb.cp().process(JoinStr({sig_procs, {"W","ZTT","ZLL","ZL","ZJ","EWKZ"}})).channel({"ttbar"}).AddSyst(cb,
-                                                    "CMS_htt_boson_scale_met_2Jet_$ERA", "shape", SystMap<>::init(1.00));
-        }
- 
->>>>>>> d877a529
-
         
         // uncomment for regional JES uncertainties
         cb.cp().process(JoinStr({sig_procs, all_mc_bkgs})).AddSyst(cb,"CMS_scale_j_eta0to5_$ERA", "shape", SystMap<>::init(1.00));
@@ -328,14 +259,17 @@
 
         cb.cp().process({"QCD"}).channel({"em"}).bin_id({1,31,32,33,34,35,36,37}).AddSyst(cb,
                                              "CMS_em_QCD_0JetRate_$ERA", "shape", SystMap<>::init(1.00));
-        cb.cp().process({"QCD"}).channel({"em"}).bin_id({2,3,4,41,42,43,44,45,46,47}).AddSyst(cb,
+        cb.cp().process({"QCD"}).channel({"em"}).bin_id({2,3,4,31,32,33,34,35,36,37,41,42,43,44,45,46,47}).AddSyst(cb,
                                              "CMS_em_QCD_1JetRate_$ERA", "shape", SystMap<>::init(1.00));
         cb.cp().process({"QCD"}).channel({"em"}).bin_id({1,31,32,33,34,35,36,37}).AddSyst(cb,
                                              "CMS_em_QCD_0JetShape_$ERA", "shape", SystMap<>::init(1.00));
-        cb.cp().process({"QCD"}).channel({"em"}).bin_id({2,3,4,41,42,43,44,45,47}).AddSyst(cb,
+        cb.cp().process({"QCD"}).channel({"em"}).bin_id({2,3,4,31,32,33,34,35,36,37,41,42,43,44,45,47}).AddSyst(cb,
                                              "CMS_em_QCD_1JetShape_$ERA", "shape", SystMap<>::init(1.00));
         cb.cp().process({"QCD"}).channel({"em"}).AddSyst(cb,
                                              "CMS_em_QCD_IsoExtrap_$ERA", "shape", SystMap<>::init(1.00));
+
+        // need to add QCD "BTag" uncertainty also for MVA approach since no veto is applied on b-jets
+    
         if(ttbar_fit) {
           cb.cp().process({"QCD"}).channel({"ttbar"}).bin_id({2,3,4}).AddSyst(cb,
                                                "CMS_em_QCD_1JetRate_$ERA", "shape", SystMap<>::init(1.00));
@@ -439,7 +373,9 @@
         cb.cp().process({"jetFakes"}).channel({"mt","et","tt"}).bin_id({2}).AddSyst(cb, "ff_sub_syst_$CHANNEL_boosted", "shape", SystMap<>::init(1.00));
         cb.cp().process({"jetFakes"}).channel({"mt","et","tt"}).bin_id({3}).AddSyst(cb, "ff_sub_syst_$CHANNEL_dijet_lowboost", "shape", SystMap<>::init(1.00));
         cb.cp().process({"jetFakes"}).channel({"mt","et","tt"}).bin_id({4}).AddSyst(cb, "ff_sub_syst_$CHANNEL_dijet_boosted", "shape", SystMap<>::init(1.00));
-        
+       
+        // add these also for MVA categories (use same naming convention)
+ 
         //##############################################################################
         //  DY LO->NLO reweighting, Between no and twice the correction.
         //##############################################################################
@@ -520,17 +456,18 @@
                         ({"mt"},{1,31,32,33,34,35,36,37},ggH_sig_procs, 1.015)
                         ({"tt"},{1,31,32,33,34,35,36,37},ggH_sig_procs, 1.015)
                         
-                        ({"em"},{2,31,32,33,34,35,36,37},ggH_sig_procs, 0.945)
-                        ({"et"},{2,31,32,33,34,35,36,37},ggH_sig_procs, 0.945)
-                        ({"mt"},{2,31,32,33,34,35,36,37},ggH_sig_procs, 0.945)
-                        ({"tt"},{2,31,32,33,34,35,36,37},ggH_sig_procs, 0.945)
+                        ({"em"},{2},ggH_sig_procs, 0.945)
+                        ({"et"},{2},ggH_sig_procs, 0.945)
+                        ({"mt"},{2},ggH_sig_procs, 0.945)
+                        ({"tt"},{2},ggH_sig_procs, 0.945)
                         
                         ({"em"},{3,4,41,42,43,44,45,46,47},ggH_sig_procs, 1.03)
                         ({"et"},{3,4,41,42,43,44,45,46,47},ggH_sig_procs, 1.03)
                         ({"mt"},{3,4,41,42,43,44,45,46,47},ggH_sig_procs, 1.03)
                         ({"tt"},{3,4,41,42,43,44,45,46,47},ggH_sig_procs, 1.03)
                         );
-        
+       
+        // Need to think how to apply these properly for the MVA appraoch 
         
         //    Uncertainty on BR for HTT @ 125 GeV
         cb.cp().process(sig_procs).AddSyst(cb,"BR_htt_THU", "lnN", SystMap<>::init(1.017));
@@ -561,10 +498,10 @@
                         ({"mt"},{1,31,32,33,34,35,36,37},ggH_sig_procs, 0.959)
                         ({"tt"},{1,31,32,33,34,35,36,37},ggH_sig_procs, 0.959)
                         
-                        ({"em"},{2,31,32,33,34,35,36,37},ggH_sig_procs, 1.079)
-                        ({"et"},{2,31,32,33,34,35,36,37},ggH_sig_procs, 1.079)
-                        ({"mt"},{2,31,32,33,34,35,36,37},ggH_sig_procs, 1.079)
-                        ({"tt"},{2,31,32,33,34,35,36,37},ggH_sig_procs, 1.079)
+                        ({"em"},{2},ggH_sig_procs, 1.079)
+                        ({"et"},{2},ggH_sig_procs, 1.079)
+                        ({"mt"},{2},ggH_sig_procs, 1.079)
+                        ({"tt"},{2},ggH_sig_procs, 1.079)
                         
                         ({"em"},{3,4,41,42,43,44,45,46,47},ggH_sig_procs, 1.039)
                         ({"et"},{3,4,41,42,43,44,45,46,47},ggH_sig_procs, 1.039)
@@ -574,10 +511,10 @@
         
         
         cb.cp().AddSyst(cb, "CMS_ggH_STXSmig12", "lnN", SystMap<channel, bin_id, process>::init
-                        ({"em"},{1,31,32,33,34,35,36,37},ggH_sig_procs, 1.000)
-                        ({"et"},{1,31,32,33,34,35,36,37},ggH_sig_procs, 1.000)
-                        ({"mt"},{1,31,32,33,34,35,36,37},ggH_sig_procs, 1.000)
-                        ({"tt"},{1,31,32,33,34,35,36,37},ggH_sig_procs, 1.000)
+                        ({"em"},{1},ggH_sig_procs, 1.000)
+                        ({"et"},{1},ggH_sig_procs, 1.000)
+                        ({"mt"},{1},ggH_sig_procs, 1.000)
+                        ({"tt"},{1},ggH_sig_procs, 1.000)
                         
                         ({"em"},{2,31,32,33,34,35,36,37},ggH_sig_procs, 0.932)
                         ({"et"},{2,31,32,33,34,35,36,37},ggH_sig_procs, 0.932)
@@ -591,10 +528,10 @@
                         );
         
         cb.cp().AddSyst(cb, "CMS_ggH_STXSVBF2j", "lnN", SystMap<channel, bin_id, process>::init
-                        ({"em"},{1,31,32,33,34,35,36,37},ggH_sig_procs, 1.000)
-                        ({"et"},{1,31,32,33,34,35,36,37},ggH_sig_procs, 1.000)
-                        ({"mt"},{1,31,32,33,34,35,36,37},ggH_sig_procs, 1.000)
-                        ({"tt"},{1,31,32,33,34,35,36,37},ggH_sig_procs, 1.000)
+                        ({"em"},{1},ggH_sig_procs, 1.000)
+                        ({"et"},{1},ggH_sig_procs, 1.000)
+                        ({"mt"},{1},ggH_sig_procs, 1.000)
+                        ({"tt"},{1},ggH_sig_procs, 1.000)
                         
                         ({"em"},{2,31,32,33,34,35,36,37},ggH_sig_procs, 1.000)
                         ({"et"},{2,31,32,33,34,35,36,37},ggH_sig_procs, 1.000)
@@ -606,6 +543,7 @@
                         ({"mt"},{3,4,41,42,43,44,45,46,47},ggH_sig_procs, 1.200)
                         ({"tt"},{3,4,41,42,43,44,45,46,47},ggH_sig_procs, 1.200)
                         );
+        // We will think how to apply these properly for the mva approach (or if not to apply them at all)
 
         if (control_region > 0) {
             // Create rateParams for control regions:
