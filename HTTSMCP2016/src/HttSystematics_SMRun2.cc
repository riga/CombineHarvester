--- conflicted
+++ resolved
@@ -778,28 +778,6 @@
         cb.cp().process(ggH_sig_procs).bin_id({2,3,4,5,6,31,32,33,34,35,36,37,41,42,43,44,45,46,47}).channel({"et","mt","tt","em"}).AddSyst(cb,
                                              "CMS_scale_gg_$ERA", "shape", SystMap<>::init(1.00));
        
-<<<<<<< HEAD
-        cb.cp().process(ggH_sig_procs).channel({"et","mt","tt","em"}).AddSyst(cb,
-                                             "CMS_FiniteQuarkMass_$ERA", "shape", SystMap<>::init(1.00));
- 
-        
-        cb.cp().AddSyst(cb, "CMS_ggH_UEPS", "lnN", SystMap<channel, bin_id, process>::init
-                        ({"em"},{1,31,32,33,34,35,36,37},ggH_sig_procs, 1.015)
-                        ({"et"},{1,31,32,33,34,35,36,37},ggH_sig_procs, 1.015)
-                        ({"mt"},{1,31,32,33,34,35,36,37},ggH_sig_procs, 1.015)
-                        ({"tt"},{1,31,32,33,34,35,36,37},ggH_sig_procs, 1.015)
-                        
-                        ({"em"},{2},ggH_sig_procs, 0.945)
-                        ({"et"},{2},ggH_sig_procs, 0.945)
-                        ({"mt"},{2},ggH_sig_procs, 0.945)
-                        ({"tt"},{2},ggH_sig_procs, 0.945)
-                        
-                        ({"em"},{3,4,5,6,41,42,43,44,45,46,47,48,49},ggH_sig_procs, 1.03)
-                        ({"et"},{3,4,5,6,41,42,43,44,45,46,47,48,49},ggH_sig_procs, 1.03)
-                        ({"mt"},{3,4,5,6,41,42,43,44,45,46,47,48,49},ggH_sig_procs, 1.03)
-                        ({"tt"},{3,4,5,6,41,42,43,44,45,46,47,48,49},ggH_sig_procs, 1.03)
-                        );
-=======
         cb.cp().AddSyst(cb,
           "CMS_scale_gg_$ERA", "lnN", SystMapAsymm<channel,bin_id,process>::init
           ({"tt"}, {1}, {"ggHps_htt125"}, 0.937, 1.063)
@@ -815,7 +793,6 @@
           ({"em"}, {1}, {"ggHsm_htt125"}, 0.942, 1.058)
           ({"em"}, {1}, {"ggHmm_htt125"}, 0.950, 1.053)
         ); 
->>>>>>> d429ebe6
        
         //cb.cp().process(ggH_sig_procs).channel({"et","mt","tt","em"}).AddSyst(cb,
         //                                     "CMS_FiniteQuarkMass_$ERA", "shape", SystMap<>::init(1.00)); // quark-mass uncertainties are small so are neglected (largest uncertainty is ~0.5%)
@@ -1016,17 +993,10 @@
                         ({"mt"},{2},ggH_sig_procs, 1.079)
                         ({"tt"},{2},ggH_sig_procs, 1.078)
                         
-<<<<<<< HEAD
-                        ({"em"},{3,4,5,6,41,42,43,44,45,46,47,48,49},ggH_sig_procs, 1.039)
-                        ({"et"},{3,4,5,6,41,42,43,44,45,46,47,48,49},ggH_sig_procs, 1.039)
-                        ({"mt"},{3,4,5,6,41,42,43,44,45,46,47,48,49},ggH_sig_procs, 1.039)
-                        ({"tt"},{3,4,5,6,41,42,43,44,45,46,47,48,49},ggH_sig_procs, 1.039)
-=======
                         ({"em"},{3,4,5,6,41,42,43,44,45,46,47},ggH_sig_procs, 1.036)
                         ({"et"},{3,4,5,6,41,42,43,44,45,46,47},ggH_sig_procs, 1.036)
                         ({"mt"},{3,4,5,6,41,42,43,44,45,46,47},ggH_sig_procs, 1.036)
                         ({"tt"},{3,4,5,6,41,42,43,44,45,46,47},ggH_sig_procs, 1.036)
->>>>>>> d429ebe6
                         );
         
         
@@ -1036,38 +1006,12 @@
                         ({"mt"},{2,31,32,33,34,35,36,37},ggH_sig_procs, 0.950)
                         ({"tt"},{2,31,32,33,34,35,36,37},ggH_sig_procs, 0.957)
                         
-<<<<<<< HEAD
-                        ({"em"},{3,4,5,6,41,42,43,44,45,46,47,48,49},ggH_sig_procs, 1.161)
-                        ({"et"},{3,4,5,6,41,42,43,44,45,46,47,48,49},ggH_sig_procs, 1.161)
-                        ({"mt"},{3,4,5,6,41,42,43,44,45,46,47,48,49},ggH_sig_procs, 1.161)
-                        ({"tt"},{3,4,5,6,41,42,43,44,45,46,47,48,49},ggH_sig_procs, 1.161)
-                        );
-        
-        cb.cp().AddSyst(cb, "CMS_ggH_STXSVBF2j", "lnN", SystMap<channel, bin_id, process>::init
-                        ({"em"},{1},ggH_sig_procs, 1.000)
-                        ({"et"},{1},ggH_sig_procs, 1.000)
-                        ({"mt"},{1},ggH_sig_procs, 1.000)
-                        ({"tt"},{1},ggH_sig_procs, 1.000)
-                        
-                        ({"em"},{2,31,32,33,34,35,36,37},ggH_sig_procs, 1.000)
-                        ({"et"},{2,31,32,33,34,35,36,37},ggH_sig_procs, 1.000)
-                        ({"mt"},{2,31,32,33,34,35,36,37},ggH_sig_procs, 1.000)
-                        ({"tt"},{2,31,32,33,34,35,36,37},ggH_sig_procs, 1.000)
-                        
-                        ({"em"},{3,4,5,6,41,42,43,44,45,46,47,48,49},ggH_sig_procs, 1.200)
-                        ({"et"},{3,4,5,6,41,42,43,44,45,46,47,48,49},ggH_sig_procs, 1.200)
-                        ({"mt"},{3,4,5,6,41,42,43,44,45,46,47,48,49},ggH_sig_procs, 1.200)
-                        ({"tt"},{3,4,5,6,41,42,43,44,45,46,47,48,49},ggH_sig_procs, 1.200)
-                        );
-        // We will think how to apply these properly for the mva approach (or if not to apply them at all)
-=======
                         ({"em"},{3,4,5,6,41,42,43,44,45,46,47},ggH_sig_procs, 1.145)
                         ({"et"},{3,4,5,6,41,42,43,44,45,46,47},ggH_sig_procs, 1.145)
                         ({"mt"},{3,4,5,6,41,42,43,44,45,46,47},ggH_sig_procs, 1.145)
                         ({"tt"},{3,4,5,6,41,42,43,44,45,46,47},ggH_sig_procs, 1.145)
                         );
         
->>>>>>> d429ebe6
 
         if (control_region > 0) {
             // Create rateParams for control regions:
