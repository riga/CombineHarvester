--- conflicted
+++ resolved
@@ -290,9 +290,17 @@
                     newline = line
                     if line.startswith('combine'): newline = line.replace('combine', './combine', 1)
                     wsp = str(self.extract_workspace_arg(newline.split()))
-<<<<<<< HEAD
+
                     wsp_files.add(wsp)
                     outscript.write('  ' + newline.replace(wsp, os.path.basename(wsp)) + '\n')
+
+                    newline = newline.replace(wsp, os.path.basename(wsp))
+                    if wsp.startswith('root://'):
+                        newline = ('./copyRemoteWorkspace.sh %s ./%s; ' % (wsp, os.path.basename(wsp))) + newline
+                    else:
+                        wsp_files.add(wsp)
+                    outscript.write('  ' + newline + '\n')
+
                     if (self.add_stat_only):
                         nameOut = newline.split("-n ")[1].split(" ")[0].rstrip(".POINTS")
                         if ("freezeParameters" in newline):
@@ -313,15 +321,6 @@
                             nothline = newline.replace(wsp, os.path.basename(wsp))+ " --freezeParameters 'rgx{.*THU.*}',QCDscale_qqH,QCDscale_VH,QCDscale_ggZH,QCDscale_ttH,pdf_Higgs_gg,pdf_Higgs_qqbar,pdf_Higgs_qg,CMS_vhbb_boost_EWK_13TeV,CMS_vhbb_boost_QCD_13TeV,QCDscale_VH_ggZHacceptance_highPt,param_alphaS,param_mB,param_mC,param_mt,HiggsDecayWidthTHU_hqq,HiggsDecayWidthTHU_hvv,HiggsDecayWidthTHU_hll,HiggsDecayWidthTHU_hgg,HiggsDecayWidthTHU_hzg,HiggsDecayWidthTHU_hgluglu" + '\n'
                             nothline = nothline.replace(nameOut,nameOut+".NoThUnc")
                             outscript.write('  ' + nothline)
-
-=======
-                    newline = newline.replace(wsp, os.path.basename(wsp))
-                    if wsp.startswith('root://'):
-                        newline = ('./copyRemoteWorkspace.sh %s ./%s; ' % (wsp, os.path.basename(wsp))) + newline
-                    else:
-                        wsp_files.add(wsp)
-                    outscript.write('  ' + newline + '\n')
->>>>>>> cce6e6b6
                 outscript.write('fi')
             if self.custom_crab_post is not None:
                 with open(self.custom_crab_post, 'r') as postfile:
