--- conflicted
+++ resolved
@@ -401,15 +401,6 @@
     // GetClonedTH1 will throw if this fails
     std::unique_ptr<TH1> h = GetClonedTH1(mapping.file.get(), mapping.pattern);
 
-<<<<<<< HEAD
-    if (HasNegativeBins(h.get())) {
-      if (verbosity_ >= 1) {
-        LOGLINE(log(), "Warning: process shape has negative bins");
-        log() << Process::PrintHeader << *entry << "\n";
-      }
-      if (flags_.at("zero-negative-bins-on-import")) {
-        ZeroNegativeBins(h.get());
-=======
     if (flags_.at("check-negative-bins-on-import")) {
       if (HasNegativeBins(h.get())) {
         LOGLINE(log(), "Warning: process shape has negative bins");
@@ -417,7 +408,6 @@
         if (flags_.at("zero-negative-bins-on-import")) {
           ZeroNegativeBins(h.get());
         }
->>>>>>> 0ce79c0b
       }
     }
     // Post-conditions #1 and #2
@@ -556,15 +546,6 @@
     std::unique_ptr<TH1> h_u = GetClonedTH1(mapping.file.get(), p_s_hi);
     std::unique_ptr<TH1> h_d = GetClonedTH1(mapping.file.get(), p_s_lo);
 
-<<<<<<< HEAD
-    if (HasNegativeBins(h.get())) {
-      if (verbosity_ >= 1) {
-        LOGLINE(log(), "Warning: Systematic shape has negative bins");
-        log() << Systematic::PrintHeader << *entry << "\n";
-      }
-      if (flags_.at("zero-negative-bins-on-import")) {
-        ZeroNegativeBins(h.get());
-=======
     if (flags_.at("check-negative-bins-on-import")) {
       if (HasNegativeBins(h.get())) {
         LOGLINE(log(), "Warning: Systematic shape has negative bins");
@@ -572,43 +553,22 @@
         if (flags_.at("zero-negative-bins-on-import")) {
           ZeroNegativeBins(h.get());
         }
->>>>>>> 0ce79c0b
-      }
-
-<<<<<<< HEAD
-    if (HasNegativeBins(h_u.get())) {
-      if (verbosity_ >= 1) {
-        LOGLINE(log(), "Warning: Systematic shape_u has negative bins");
-        log() << Systematic::PrintHeader << *entry << "\n";
-      }
-      if (flags_.at("zero-negative-bins-on-import")) {
-        ZeroNegativeBins(h_u.get());
-=======
+      }
+
       if (HasNegativeBins(h_u.get())) {
         LOGLINE(log(), "Warning: Systematic shape_u has negative bins");
         log() << Systematic::PrintHeader << *entry << "\n";
         if (flags_.at("zero-negative-bins-on-import")) {
           ZeroNegativeBins(h_u.get());
         }
->>>>>>> 0ce79c0b
-      }
-
-<<<<<<< HEAD
-    if (HasNegativeBins(h_d.get())) {
-      if (verbosity_ >= 1) {
-        LOGLINE(log(), "Warning: Systematic shape_d has negative bins");
-        log() << Systematic::PrintHeader << *entry << "\n";
-      }
-      if (flags_.at("zero-negative-bins-on-import")) {
-        ZeroNegativeBins(h_d.get());
-=======
+      }
+
       if (HasNegativeBins(h_d.get())) {
         LOGLINE(log(), "Warning: Systematic shape_d has negative bins");
         log() << Systematic::PrintHeader << *entry << "\n";
         if (flags_.at("zero-negative-bins-on-import")) {
           ZeroNegativeBins(h_d.get());
         }
->>>>>>> 0ce79c0b
       }
     }
     entry->set_shapes(std::move(h_u), std::move(h_d), h.get());
